[[geode-clientcache-applications]]
== Building `ClientCache` Applications
:geode-name: {apache-geode-name}


The first opinionated option provided to you by Spring Boot for {geode-name} (SBDG) is a
<<<<<<< HEAD
{apache-geode-javadoc}/org/apache/geode/cache/client/ClientCache.html[`ClientCache`] instance that you get by declaring
Spring Boot for {geode-name} on your application classpath.

It is assumed that most application developers who use Spring Boot to build applications backed by {geode-name} are
building cache client applications deployed in an {geode-name}
{apache-geode-docs}/topologies_and_comm/cs_configuration/chapter_overview.html[Client/Server Topology].
The client/server topology is the most common and traditional architecture employed by enterprise applications that
use {geode-name}.
=======
{apache-geode-javadoc}/org/apache/geode/cache/client/ClientCache.html[`ClientCache`] instance
that you get by declaring Spring Boot for {geode-name} on your application classpath.

It is assumed that most application developers who use Spring Boot to build applications backed by {geode-name}
are building cache client applications deployed in an {geode-name}
{apache-geode-docs}/topologies_and_comm/cs_configuration/chapter_overview.html[Client/Server Topology].
The client/server topology is the most common and traditional architecture employed by enterprise applications
that use {geode-name}.
>>>>>>> a4f0984f

For example, you can begin building a Spring Boot {geode-name} `ClientCache` application by declaring the
`spring-geode-starter` on your application's classpath:

.Spring Boot for {geode-name} on the application classpath
====
[source,xml]
----
<dependency>
  <groupId>org.springframework.geode</groupId>
  <artifactId>spring-geode-starter</artifactId>
</dependency>
----
====

Then you configure and bootstrap your Spring Boot {geode-name} `ClientCache` application with the following
main application class:

.Spring Boot, {geode-name} `ClientCache` Application
====
[source,java]
----
@SpringBootApplication
public class SpringBootApacheGeodeClientCacheApplication {

    public static void main(String[] args) {
        SpringApplication.run(SpringBootApacheGeodeClientCacheApplication.class, args);
    }
}
----
====

<<<<<<< HEAD
Your application now has a `ClientCache` instance that can connect to an {geode-name} server running on
`localhost` and listen on the default `CacheServer` port, `40404`.

By default, an {geode-name} server (that is, `CacheServer`) must be running for the application to use the `ClientCache` instance.
However, it is perfectly valid to create a `ClientCache` instance and perform data access operations by using `LOCAL`
Regions. This is useful during development.
=======
Your application now has a `ClientCache` instance that can connect to an {geode-name} server running on `localhost`
and listening on the default `CacheServer` port, `40404`.

By default, an {geode-name} server (that is, `CacheServer`) must be running for the application to use the `ClientCache`
instance. However, it is perfectly valid to create a `ClientCache` instance and perform data access operations by using
`LOCAL` Regions. This is useful during development.
>>>>>>> a4f0984f

TIP: To develop with `LOCAL` Regions, configure your cache Regions with the
{apache-geode-javadoc}/org/apache/geode/cache/client/ClientRegionShortcut.html#LOCAL[`ClientRegionShortcut.LOCAL`]
data management policy.

When you are ready to switch from your local development environment (IDE) to a client/server architecture in a managed
environment, change the data management policy of the client Region from `LOCAL` back to the default (`PROXY`)
or even a `CACHING_PROXY`, which causes the data to be sent to and received from one or more servers.

TIP: Compare and contrast the preceding configuration with the Spring Data for {geode-name}
{spring-data-geode-docs-html}/#bootstrap-annotation-config-geode-applications[approach].

It is uncommon to ever need a direct reference to the `ClientCache` instance provided by SBDG injected into your
<<<<<<< HEAD
application components (for example, `@Service` or `@Repository` beans defined in a Spring `ApplicationContext`), whether you
are configuring additional {geode-name} objects (regions, indexes, and so on) or are using those objects indirectly
in your applications. However, it is possible to do so if and when needed.
=======
application components (for example, `@Service` or `@Repository` beans defined in a Spring `ApplicationContext`),
whether you are configuring additional {geode-name} objects (Regions, Indexes, and so on) or are using those objects
indirectly in your applications. However, it is possible to do so if and when needed.
>>>>>>> a4f0984f

For example, perhaps you want to perform some additional `ClientCache` initialization in a Spring Boot
{spring-boot-javadoc}/org/springframework/boot/ApplicationRunner.html[`ApplicationRunner`] on startup:

.Injecting a `GemFireCache` reference
====
[source,java]
----
@SpringBootApplication
public class SpringBootApacheGeodeClientCacheApplication {

    public static void main(String[] args) {
        SpringApplication.run(SpringBootApacheGeodeClientCacheApplication.class, args);
    }

    @Bean
    ApplicationRunner runAdditionalClientCacheInitialization(GemFireCache gemfireCache) {

        return args -> {

            ClientCache clientCache = (ClientCache) gemfireCache;

            // perform additional ClientCache initialization as needed
        };
    }
}
----
====

[[geode-peercache-applications]]
=== Building Embedded (Peer & Server) Cache Applications

What if you want to build an embedded peer `Cache` application instead?

Perhaps you need an actual peer cache member, configured and bootstrapped with Spring Boot, along with the ability
<<<<<<< HEAD
to join this member to an existing cluster (of data servers) as a peer node.  You can do that too.
=======
to join this member to an existing cluster (of data servers) as a peer node.
>>>>>>> a4f0984f

Remember the second goal in Spring Boot's {spring-boot-docs-html}/#getting-started-introducing-spring-boot[documentation]:

> Be opinionated out of the box but get out of the way quickly as requirements start to diverge from the defaults.

<<<<<<< HEAD
Here, we focus on the second part of the goal: "`get out of the way quickly as requirements start to diverge from the defaults`"

If your application requirements demand you use Spring Boot to configure and bootstrap an embedded peer `Cache`
instance, declare your intention with either SDG's
{spring-data-geode-javadoc}/org/springframework/data/gemfire/config/annotation/PeerCacheApplication.html[`@PeerCacheApplication`] annotation,
or, if you also need to enable connections from `ClientCache` apps, use SDG's
=======
Here, we focus on the second part of the goal: "_get out of the way quickly as requirements start to diverge
from the defaults_".

If your application requirements demand you use Spring Boot to configure and bootstrap an embedded peer `Cache` instance,
declare your intention with either SDG's
{spring-data-geode-javadoc}/org/springframework/data/gemfire/config/annotation/PeerCacheApplication.html[`@PeerCacheApplication`] annotation,
or, if you also need to enable connections from `ClientCache` applications, use SDG's
>>>>>>> a4f0984f
{spring-data-geode-javadoc}/org/springframework/data/gemfire/config/annotation/CacheServerApplication.html[`@CacheServerApplication`] annotation:

.Spring Boot, {geode-name} `CacheServer` Application
====
[source,java]
----
@SpringBootApplication
@CacheServerApplication(name = "SpringBootApacheGeodeCacheServerApplication")
public class SpringBootApacheGeodeCacheServerApplication {

    public static void main(String[] args) {
        SpringApplication.run(SpringBootApacheGeodeCacheServerApplication.class, args);
    }
}
----
====

<<<<<<< HEAD
TIP: An {geode-name} "`server`" is not necessarily a `CacheServer` capable of serving cache clients. It is merely a peer
member node in an {geode-name} cluster (that is, a distributed system) that stores and manages data.

By explicitly declaring the `@CacheServerApplication` annotation, you tell Spring Boot that you do not want
the default `ClientCache` instance but rather want an embedded peer `Cache` instance with a `CacheServer` component,
which enables connections from `ClientCache` apps.

You can also enable two other {geode-name} services:
* An embedded _Locator_, which allows clients or even other peers
to "`locate`" servers in the cluster.
* An embedded _Manager_, which allows the {geode-name} application process
to be managed and monitored by using {apache-geode-docs}/tools_modules/gfsh/chapter_overview.html[Gfsh], {geode-name}'s
command-line shell:

.Spring Boot, {geode-name} `CacheServer` Application with _Locator_ and _Manager_ services enabled
=======
TIP: An {geode-name} server is not necessarily a `CacheServer` capable of serving cache clients. It is merely a peer
member node in an {geode-name} cluster (that is, a distributed system) that stores and manages data.

By explicitly declaring the `@CacheServerApplication` annotation, you tell Spring Boot that you do not want the default
`ClientCache` instance but rather want an embedded peer `Cache` instance with a `CacheServer` component, which enables
connections from `ClientCache` applications.

You can also enable two other {geode-name} services:
* An embedded _Locator_, which allows clients or even other peers to locate servers in the cluster.
* An embedded _Manager_, which allows the {geode-name} application process to be managed and monitored by using
{apache-geode-docs}/tools_modules/gfsh/chapter_overview.html[Gfsh], {geode-name}'s command-line shell tool:

.Spring Boot {geode-name} `CacheServer` Application with _Locator_ and _Manager_ services enabled
>>>>>>> a4f0984f
====
[source,java]
----
@SpringBootApplication
@CacheServerApplication(name = "SpringBootApacheGeodeCacheServerApplication")
@EnableLocator
@EnableManager
public class SpringBootApacheGeodeCacheServerApplication {

    public static void main(String[] args) {
        SpringApplication.run(SpringBootApacheGeodeCacheServerApplication.class, args);
    }
}
----
====

<<<<<<< HEAD
Then you can use Gfsh  to connect to and manage this server:
=======
Then you can use Gfsh to connect to and manage this server:
>>>>>>> a4f0984f

====
[source,text]
----
$ echo $GEMFIRE
/Users/jblum/pivdev/apache-geode-1.2.1

$ gfsh
    _________________________     __
   / _____/ ______/ ______/ /____/ /
  / /  __/ /___  /_____  / _____  /
 / /__/ / ____/  _____/ / /    / /
/______/_/      /______/_/    /_/    1.2.1

Monitor and Manage Apache Geode

gfsh>connect
Connecting to Locator at [host=localhost, port=10334] ..
Connecting to Manager at [host=10.0.0.121, port=1099] ..
Successfully connected to: [host=10.0.0.121, port=1099]


gfsh>list members
                   Name                     | Id
------------------------------------------- | --------------------------------------------------------------------------
SpringBootApacheGeodeCacheServerApplication | 10.0.0.121(SpringBootApacheGeodeCacheServerApplication:29798)<ec><v0>:1024


gfsh>describe member --name=SpringBootApacheGeodeCacheServerApplication
Name        : SpringBootApacheGeodeCacheServerApplication
Id          : 10.0.0.121(SpringBootApacheGeodeCacheServerApplication:29798)<ec><v0>:1024
Host        : 10.0.0.121
Regions     :
PID         : 29798
Groups      :
Used Heap   : 168M
Max Heap    : 3641M
Working Dir : /Users/jblum/pivdev/spring-boot-data-geode/spring-geode-docs/build
Log file    : /Users/jblum/pivdev/spring-boot-data-geode/spring-geode-docs/build
Locators    : localhost[10334]

Cache Server Information
Server Bind              :
Server Port              : 40404
Running                  : true
Client Connections       : 0
----
====

<<<<<<< HEAD
You can even start additional servers in Gfsh. These additional servers connect to your configured and bootstrapped Spring Boot,
{geode-name} `CacheServer` application. These additional servers started in Gfsh know about the Spring Boot,
{geode-name} server because of the embedded lcator service, which is running on `localhost` and listening on
the default locator port, `10334`:
=======
You can even start additional servers in Gfsh. These additional servers connect to your Spring Boot configured
and bootstrapped  {geode-name} `CacheServer` application. These additional servers started in Gfsh know about
the Spring Boot, {geode-name} server because of the embedded Locator service, which is running on `localhost`
and listening on the default Locator port, `10334`:
>>>>>>> a4f0984f

====
[source,text]
----
gfsh>start server --name=GfshServer --log-level=config --disable-default-server
Starting a Geode Server in /Users/jblum/pivdev/lab/GfshServer...
...
Server in /Users/jblum/pivdev/lab/GfshServer on 10.0.0.121 as GfshServer is currently online.
Process ID: 30031
Uptime: 3 seconds
Geode Version: 1.2.1
Java Version: 1.8.0_152
Log File: /Users/jblum/pivdev/lab/GfshServer/GfshServer.log
JVM Arguments: -Dgemfire.default.locators=10.0.0.121:127.0.0.1[10334] -Dgemfire.use-cluster-configuration=true -Dgemfire.start-dev-rest-api=false -Dgemfire.log-level=config -XX:OnOutOfMemoryError=kill -KILL %p -Dgemfire.launcher.registerSignalHandlers=true -Djava.awt.headless=true -Dsun.rmi.dgc.server.gcInterval=9223372036854775806
Class-Path: /Users/jblum/pivdev/apache-geode-1.2.1/lib/geode-core-1.2.1.jar:/Users/jblum/pivdev/apache-geode-1.2.1/lib/geode-dependencies.jar


gfsh>list members
                   Name                     | Id
------------------------------------------- | --------------------------------------------------------------------------
SpringBootApacheGeodeCacheServerApplication | 10.0.0.121(SpringBootApacheGeodeCacheServerApplication:29798)<ec><v0>:1024
GfshServer                                  | 10.0.0.121(GfshServer:30031)<v1>:1025
----
====

<<<<<<< HEAD
Perhaps you want to start the other way around.  You may need to connect a configured
and bootstrapped Spring Boot, {geode-name} server application to an existing cluster. You can start the cluster in Gfsh
with the following commands (shown with partial typical output):
=======
Perhaps you want to start the other way around. You may need to connect a Spring Boot configured and bootstrapped
{geode-name} server application to an existing cluster. You can start the cluster in Gfsh with the following commands
(shown with partial typical output):
>>>>>>> a4f0984f

====
[source,text]
----
gfsh>start locator --name=GfshLocator --port=11235 --log-level=config
Starting a Geode Locator in /Users/jblum/pivdev/lab/GfshLocator...
...
Locator in /Users/jblum/pivdev/lab/GfshLocator on 10.0.0.121[11235] as GfshLocator is currently online.
Process ID: 30245
Uptime: 3 seconds
Geode Version: 1.2.1
Java Version: 1.8.0_152
Log File: /Users/jblum/pivdev/lab/GfshLocator/GfshLocator.log
JVM Arguments: -Dgemfire.log-level=config -Dgemfire.enable-cluster-configuration=true -Dgemfire.load-cluster-configuration-from-dir=false -Dgemfire.launcher.registerSignalHandlers=true -Djava.awt.headless=true -Dsun.rmi.dgc.server.gcInterval=9223372036854775806
Class-Path: /Users/jblum/pivdev/apache-geode-1.2.1/lib/geode-core-1.2.1.jar:/Users/jblum/pivdev/apache-geode-1.2.1/lib/geode-dependencies.jar

Successfully connected to: JMX Manager [host=10.0.0.121, port=1099]

Cluster configuration service is up and running.


gfsh>start server --name=GfshServer --log-level=config --disable-default-server
Starting a Geode Server in /Users/jblum/pivdev/lab/GfshServer...
....
Server in /Users/jblum/pivdev/lab/GfshServer on 10.0.0.121 as GfshServer is currently online.
Process ID: 30270
Uptime: 4 seconds
Geode Version: 1.2.1
Java Version: 1.8.0_152
Log File: /Users/jblum/pivdev/lab/GfshServer/GfshServer.log
JVM Arguments: -Dgemfire.default.locators=10.0.0.121[11235] -Dgemfire.use-cluster-configuration=true -Dgemfire.start-dev-rest-api=false -Dgemfire.log-level=config -XX:OnOutOfMemoryError=kill -KILL %p -Dgemfire.launcher.registerSignalHandlers=true -Djava.awt.headless=true -Dsun.rmi.dgc.server.gcInterval=9223372036854775806
Class-Path: /Users/jblum/pivdev/apache-geode-1.2.1/lib/geode-core-1.2.1.jar:/Users/jblum/pivdev/apache-geode-1.2.1/lib/geode-dependencies.jar


gfsh>list members
   Name     | Id
----------- | --------------------------------------------------
GfshLocator | 10.0.0.121(GfshLocator:30245:locator)<ec><v0>:1024
GfshServer  | 10.0.0.121(GfshServer:30270)<v1>:1025
----
====

Then modify the `SpringBootApacheGeodeCacheServerApplication` class to connect to the existing cluster:

<<<<<<< HEAD
.Spring Boot, {geode-name} `CacheServer` Application connecting to an external cluster
=======
.Spring Boot {geode-name} `CacheServer` Application connecting to an external cluster
>>>>>>> a4f0984f
====
[source,java]
----
@SpringBootApplication
@CacheServerApplication(name = "SpringBootApacheGeodeCacheServerApplication", locators = "localhost[11235]")
public class SpringBootApacheGeodeCacheServerApplication {

    public static void main(String[] args) {
        SpringApplication.run(SpringBootApacheGeodeClientCacheApplication.class, args);
    }
}
----
====

TIP: Notice that the `SpringBootApacheGeodeCacheServerApplication` class, `@CacheServerApplication` annotation's
<<<<<<< HEAD
`locators` property are configured with the host and port (`localhost[11235]`), on which the locator was started by using _Gfsh_.

After running your Spring Boot, {geode-name} `CacheServer` application again and then running `list members` in Gfsh,
you should see output similar to the following when you run the `list members` command:
=======
`locators` property are configured with the host and port (`localhost[11235]`), on which the Locator was started
by using Gfsh.

After running your Spring Boot {geode-name} `CacheServer` application again and executing the `list members` command
in Gfsh again, you should see output similar to the following:
>>>>>>> a4f0984f

====
[source,text]
----
gfsh>list members
                   Name                     | Id
------------------------------------------- | ----------------------------------------------------------------------
GfshLocator                                 | 10.0.0.121(GfshLocator:30245:locator)<ec><v0>:1024
GfshServer                                  | 10.0.0.121(GfshServer:30270)<v1>:1025
SpringBootApacheGeodeCacheServerApplication | 10.0.0.121(SpringBootApacheGeodeCacheServerApplication:30279)<v2>:1026


gfsh>describe member --name=SpringBootApacheGeodeCacheServerApplication
Name        : SpringBootApacheGeodeCacheServerApplication
Id          : 10.0.0.121(SpringBootApacheGeodeCacheServerApplication:30279)<v2>:1026
Host        : 10.0.0.121
Regions     :
PID         : 30279
Groups      :
Used Heap   : 165M
Max Heap    : 3641M
Working Dir : /Users/jblum/pivdev/spring-boot-data-geode/spring-geode-docs/build
Log file    : /Users/jblum/pivdev/spring-boot-data-geode/spring-geode-docs/build
Locators    : localhost[11235]

Cache Server Information
Server Bind              :
Server Port              : 40404
Running                  : true
Client Connections       : 0
----
====

<<<<<<< HEAD
In both scenarios, the configured and bootstrapped Spring Boot, {geode-name} server and the Gfsh locator
and Gfsh server formed a cluster.

While you can use either approach and Spring does not care, it is far more convenient to use Spring Boot and your IDE
to form a small cluster while developing. Spring profiles make it far simpler and much faster to
configure and start a small cluster.

Also, approach enables rapidly prototyping, testing, and debugging of your entire end-to-end application
and system architecture, all right from the comfort and familiarity of your IDE. No additional tooling
(such as Gfsh) or knowledge is required to get started quickly and easily. Just build and run.

TIP: Be careful to vary your port numbers for the embedded services, like the `CacheServer`, locators, and the manager,
especially if you start multiple instances. Otherwise, you are likely to run into a `java.net.BindException`
due to port conflicts.
=======
In both scenarios, the Spring Boot configured and bootstrapped {geode-name} server, the Gfsh Locator and Gfsh server
formed a cluster.

While you can use either approach and Spring does not care, it is far more convenient to use Spring Boot and your IDE
to form a small cluster while developing. Spring profiles make it far simpler and much faster to configure and start
a small cluster.

Also, this approach enables rapidly prototyping, testing, and debugging your entire end-to-end application
and system architecture right from the comfort and familiarity of your IDE. No additional tooling (such as Gfsh)
or knowledge is required to get started quickly and easily. Just build and run.

TIP: Be careful to vary your port numbers for the embedded services, like the `CacheServer`, Locators, and the Manager,
especially if you start multiple instances on the same machine. Otherwise, you are likely to run into
a `java.net.BindException` caused by port conflicts.
>>>>>>> a4f0984f

TIP: See the <<geode-cluster-configuration-bootstrapping>> appendix for more details.

[[geode-locator-applications]]
=== Building Locator Applications

In addition to `ClientCache`, `CacheServer`, and peer `Cache` applications, SDG, and by extension SBDG, now supports
<<<<<<< HEAD
locator-based Spring Boot applications.

An {geode-name} locator is a location-based service or, more typically, a standalone process that lets
clients locate a cluster of {geode-name} servers to manage data. Many cache clients can connect to the same cluster
to share data. Running multiple clients is common in a Microservices architecture where you need to scale-up
the number of application instances to satisfy the demand.

A locator is also used by joining members of an existing cluster to scale-out and increase capacity of the logically
pooled system resources (memory, CPU, and disk).  A locator maintains metadata that is sent to the clients to
enable such capabilities as single-hop data access, routing data access operations to the data node in the cluster
maintaining the data of interests. A locator also maintains load information for servers in the cluster, which enables
the load to be uniformly distributed across the cluster while also providing fail-over services to a redundant member
if the primary fails. A locator provides many more benefits, and we encourage you to read
the {apache-geode-docs}/configuring/running/running_the_locator.html[documentation] for more details.

As shown earlier, you can embed a locator service within either a peer `Cache` or a `CacheServer` Spring Boot application
by using the SDG `@EnableLocator` annotation:
=======
Spring Boot {geode-name} Locator applications.

An {geode-name} Locator is a location-based service or, more typically, a standalone process that lets clients locate
a cluster of {geode-name} servers to manage data. Many cache clients can connect to the same cluster to share data.
Running multiple clients is common in a Microservices architecture where you need to scale-up the number of application
instances to satisfy the demand.

An {geode-name} Locator is also used by joining members of an existing cluster to scale-out and increase capacity of
the logically pooled system resources (memory, CPU, network and disk). A Locator maintains metadata that is sent to
the clients to enable such capabilities as single-hop data access to route data access operations to the data node
in the cluster maintaining the data of interests. A Locator also maintains load information for servers in the cluster,
which enables the load to be uniformly distributed across the cluster while also providing fail-over services to a
redundant member if the primary fails. A Locator provides many more benefits, and we encourage you to read the
{apache-geode-docs}/configuring/running/running_the_locator.html[documentation] for more details.

As shown earlier, you can embed a Locator service within either a Spring Boot peer `Cache` or a `CacheServer`
application by using the SDG `@EnableLocator` annotation:
>>>>>>> a4f0984f

.Embedded Locator Service
====
[source,java]
----
@SpringBootApplication
@CacheServerApplication
@EnableLocator
class SpringBootCacheServerWithEmbeddedLocatorApplication {
	// ...
}
----
====

<<<<<<< HEAD
However, it is more common to start standalone locator JVM processes. This is useful when you want to increase
the resiliency of your cluster in the face of network and process failures, which are bound to happen.  If a locator JVM
process crashes or gets severed from the cluster due to a network failure, having multiple Locators provides a
higher degree of availability (HA) through redundancy.

However, if all Locators in the cluster go down, the cluster still remains intact.
You cannot add more peer members (that is, scale-up the number of data nodes in the cluster)
or connect any more clients. If all the locators in the cluster go down, it is safe to restart them
only after a thorough diagnosis.

NOTE: Once a client receives metadata about the cluster of servers, all data-access operations are sent directly
to servers in the cluster, not a locator. Therefore, existing, connected clients remain connected and operable.

To configure and bootstrap locator-based Spring Boot applications as standalone JVM processes, use the following
=======
However, it is more common to start standalone Locator JVM processes. This is useful when you want to increase the
resiliency of your cluster in the face of network and process failures, which are bound to happen. If a Locator JVM
process crashes or gets severed from the cluster due to a network failure or partition, having multiple Locators
provides a higher degree of availability (HA) through redundancy.

Even if all Locators in the cluster go down, the cluster still remains intact. You cannot add more peer members
(that is, scale-up the number of data nodes in the cluster) or connect any more clients, but the cluster is fine.
If all the locators in the cluster go down, it is safe to restart them only after a thorough diagnosis.

NOTE: Once a client receives metadata about the cluster of servers, all data-access operations are sent directly to
servers in the cluster, not a Locator. Therefore, existing, connected clients remain connected and operable.

To configure and bootstrap Spring Boot {geode-name} Locator applications as standalone JVM processes, use the following
>>>>>>> a4f0984f
configuration:

.Standalone Locator Process
====
[source,java]
----
@SpringBootApplication
@LocatorApplication
class SpringBootApacheGeodeLocatorApplication {
	// ...
}
----
====

Instead of using the `@EnableLocator` annotation, you now use the `@LocatorApplication` annotation.

The `@LocatorApplication` annotation works in the same way as the `@PeerCacheApplication` and `@CacheServerApplication`
annotations, bootstrapping an {geode-name} process and overriding the default `ClientCache` instance provided by SBDG.

<<<<<<< HEAD
NOTE: If your `@SpringBootApplication` class is annotated with `@LocatorApplication`, it must be a `Locator`
and not a `ClientCache`, `CacheServer`, or peer `Cache` application.  If you need the application to function as a
peer `Cache`, perhaps with an embedded `CacheServer` components and embedded locator, you need to follow
the approach shown earlier: using the `@EnableLocator` annotation with either the `@PeerCacheApplication`
or `@CacheServerApplication` annotation.

With our Spring Boot, {geode-name} locator application, we can connect both configured and bootstrapped Spring Boot
peer members (peer `Cache`, `CacheServer` and `Locator` applications) as well as Gfsh started locators and servers.

First, we need to start two locators by using our {geode-name} locator Spring Boot application class.
=======
NOTE: If your `@SpringBootApplication` class is annotated with `@LocatorApplication`, it must be a `Locator` and not
a `ClientCache`, `CacheServer`, or peer `Cache` application.  If you need the application to function as a peer `Cache`,
perhaps with embedded `CacheServer` components and an embedded Locator, you need to follow the approach shown earlier:
using the `@EnableLocator` annotation with either the `@PeerCacheApplication` or `@CacheServerApplication` annotation.

With our Spring Boot {geode-name} Locator application, we can connect both Spring Boot configured and bootstrapped
peer members (peer `Cache`, `CacheServer` and `Locator` applications) as well as Gfsh started Locators and servers.

First, we need to start two Locators by using our Spring Boot {geode-name} Locator application class:
>>>>>>> a4f0984f

.SpringBootApacheGeodeLocatorApplication class
====
[source,java]
----
include::{docs-src-dir}/org/springframework/geode/docs/example/app/locator/SpringBootApacheGeodeLocatorApplication.java[tags=class]
----
====

<<<<<<< HEAD
We also need to vary the configuration for each locator application instance.

{geode-name} requires each peer member in the cluster to be uniquely named. We can set the name of the locator by using
the `spring.data.gemfire.locator.name` SDG property set as a JVM System Property in your IDE's run configuration profile
for the application main class: `-Dspring.data.gemfire.locator.name=SpringLocatorOne`. We name the second
locator application instance `SpringLocatorTwo`.

Additionally, we must vary the port numbers that the locators use to listen for connections. By default, an {geode-name}
locator listens on port `10334`.  We can set the locator port by using the `spring.data.gemfire.locator.port` SDG property.

For our first locator application instance (`SpringLocatorOne`), we also enable the manager profile so that
we can connect to the locator by using Gfsh.

Our IDE run configuration profile for our first locator application instance appears as:

`-server -ea -Dspring.profiles.active=manager -Dspring.data.gemfire.locator.name=SpringLocatorOne -Dlogback.log.level=INFO`

And our IDE run configuration profile for our second locator application instance appears as:

`-server -ea -Dspring.profiles.active= -Dspring.data.gemfire.locator.name=SpringLocatorTwo -Dspring.data.gemfire.locator.port=11235 -Dlogback.log.level=INFO`

You should see log output similar to the following when you start a locator app instance:

.Spring Boot, {geode-name} Locator log output
=======
We also need to vary the configuration for each Locator application instance.

{geode-name} requires each peer member in the cluster to be uniquely named. We can set the name of the Locator by using
the `spring.data.gemfire.locator.name` SDG property set as a JVM System Property in your IDE's run configuration profile
for the main application class: `-Dspring.data.gemfire.locator.name=SpringLocatorOne`. We name the second Locator
application instance `SpringLocatorTwo`.

Additionally, we must vary the port numbers that the Locators use to listen for connections. By default, an {geode-name}
Locator listens on port `10334`. We can set the Locator port by using the `spring.data.gemfire.locator.port`
SDG property.

For our first Locator application instance (`SpringLocatorOne`), we also enable the "manager" profile so that
we can connect to the Locator by using Gfsh.

Our IDE run configuration profile for our first Locator application instance appears as:

`-server -ea -Dspring.profiles.active=manager -Dspring.data.gemfire.locator.name=SpringLocatorOne -Dlogback.log.level=INFO`

And our IDE run configuration profile for our second Locator application instance appears as:

`-server -ea -Dspring.profiles.active= -Dspring.data.gemfire.locator.name=SpringLocatorTwo -Dspring.data.gemfire.locator.port=11235 -Dlogback.log.level=INFO`

You should see log output similar to the following when you start a Locator application instance:

.Spring Boot {geode-name} Locator log output
>>>>>>> a4f0984f
====
[source,txt]
----
  .   ____          _            __ _ _
 /\\ / ___'_ __ _ _(_)_ __  __ _ \ \ \ \
( ( )\___ | '_ | '_| | '_ \/ _` | \ \ \ \
 \\/  ___)| |_)| | | | | || (_| |  ) ) ) )
  '  |____| .__|_| |_|_| |_\__, | / / / /
 =========|_|==============|___/=/_/_/_/
 :: Spring Boot ::  (v2.2.0.BUILD-SNAPSHOT)

2019-09-01 11:02:48,707  INFO .SpringBootApacheGeodeLocatorApplication:  55 - Starting SpringBootApacheGeodeLocatorApplication on jblum-mbpro-2.local with PID 30077 (/Users/jblum/pivdev/spring-boot-data-geode/spring-geode-docs/out/production/classes started by jblum in /Users/jblum/pivdev/spring-boot-data-geode/spring-geode-docs/build)
2019-09-01 11:02:48,711  INFO .SpringBootApacheGeodeLocatorApplication: 651 - No active profile set, falling back to default profiles: default
2019-09-01 11:02:49,374  INFO xt.annotation.ConfigurationClassEnhancer: 355 - @Bean method LocatorApplicationConfiguration.exclusiveLocatorApplicationBeanFactoryPostProcessor is non-static and returns an object assignable to Spring's BeanFactoryPostProcessor interface. This will result in a failure to process annotations such as @Autowired, @Resource and @PostConstruct within the method's declaring @Configuration class. Add the 'static' modifier to this method to avoid these container lifecycle issues; see @Bean javadoc for complete details.
2019-09-01 11:02:49,919  INFO ode.distributed.internal.InternalLocator: 530 - Starting peer location for Distribution Locator on 10.99.199.24[11235]
2019-09-01 11:02:49,925  INFO ode.distributed.internal.InternalLocator: 498 - Starting Distribution Locator on 10.99.199.24[11235]
2019-09-01 11:02:49,926  INFO distributed.internal.tcpserver.TcpServer: 242 - Locator was created at Sun Sep 01 11:02:49 PDT 2019
2019-09-01 11:02:49,927  INFO distributed.internal.tcpserver.TcpServer: 243 - Listening on port 11235 bound on address 0.0.0.0/0.0.0.0
2019-09-01 11:02:49,928  INFO ternal.membership.gms.locator.GMSLocator: 162 - GemFire peer location service starting.  Other locators: localhost[10334]  Locators preferred as coordinators: true  Network partition detection enabled: true  View persistence file: /Users/jblum/pivdev/spring-boot-data-geode/spring-geode-docs/build/locator11235view.dat
2019-09-01 11:02:49,928  INFO ternal.membership.gms.locator.GMSLocator: 416 - Peer locator attempting to recover from localhost/127.0.0.1:10334
2019-09-01 11:02:49,963  INFO ternal.membership.gms.locator.GMSLocator: 422 - Peer locator recovered initial membership of View[10.99.199.24(SpringLocatorOne:30043:locator)<ec><v0>:41000|0] members: [10.99.199.24(SpringLocatorOne:30043:locator)<ec><v0>:41000]
2019-09-01 11:02:49,963  INFO ternal.membership.gms.locator.GMSLocator: 407 - Peer locator recovered state from LocatorAddress [socketInetAddress=localhost/127.0.0.1:10334, hostname=localhost, isIpString=false]
2019-09-01 11:02:49,965  INFO ode.distributed.internal.InternalLocator: 644 - Starting distributed system
2019-09-01 11:02:50,007  INFO he.geode.internal.logging.LoggingSession:  82 -
---------------------------------------------------------------------------

  Licensed to the Apache Software Foundation (ASF) under one or more
  contributor license agreements.  See the NOTICE file distributed with this
  work for additional information regarding copyright ownership.

  The ASF licenses this file to You under the Apache License, Version 2.0
  (the "License"); you may not use this file except in compliance with the
  License.  You may obtain a copy of the License at

  https://www.apache.org/licenses/LICENSE-2.0

  Unless required by applicable law or agreed to in writing, software
  distributed under the License is distributed on an "AS IS" BASIS, WITHOUT
  WARRANTIES OR CONDITIONS OF ANY KIND, either express or implied.  See the
  License for the specific language governing permissions and limitations
  under the License.

---------------------------------------------------------------------------
Build-Date: 2019-04-19 11:49:13 -0700
Build-Id: onichols 0
Build-Java-Version: 1.8.0_192
Build-Platform: Mac OS X 10.14.4 x86_64
Product-Name: Apache Geode
Product-Version: 1.9.0
Source-Date: 2019-04-19 11:11:31 -0700
Source-Repository: release/1.9.0
Source-Revision: c0a73d1cb84986d432003bd12e70175520e63597
Native version: native code unavailable
Running on: 10.99.199.24/10.99.199.24, 8 cpu(s), x86_64 Mac OS X 10.13.6
Communications version: 100
Process ID: 30077
User: jblum
Current dir: /Users/jblum/pivdev/spring-boot-data-geode/spring-geode-docs/build
Home dir: /Users/jblum
Command Line Parameters:
  -ea
  -Dspring.profiles.active=
  -Dspring.data.gemfire.locator.name=SpringLocatorTwo
  -Dspring.data.gemfire.locator.port=11235
  -Dlogback.log.level=INFO
  -javaagent:/Applications/IntelliJ IDEA 19 CE.app/Contents/lib/idea_rt.jar=51961:/Applications/IntelliJ IDEA 19 CE.app/Contents/bin
  -Dfile.encoding=UTF-8
Class Path:
...
..
.
2019-09-01 11:02:54,112  INFO ode.distributed.internal.InternalLocator: 661 - Locator started on 10.99.199.24[11235]
2019-09-01 11:02:54,113  INFO ode.distributed.internal.InternalLocator: 769 - Starting server location for Distribution Locator on 10.99.199.24[11235]
2019-09-01 11:02:54,134  INFO nt.internal.locator.wan.LocatorDiscovery: 138 - Locator discovery task exchanged locator information 10.99.199.24[11235] with localhost[10334]: {-1=[10.99.199.24[10334]]}.
2019-09-01 11:02:54,242  INFO .SpringBootApacheGeodeLocatorApplication:  61 - Started SpringBootApacheGeodeLocatorApplication in 6.137470354 seconds (JVM running for 6.667)
Press <enter> to exit!
----
====

<<<<<<< HEAD
Next, start up the second locator application instance (you should see log output similar to the preceding list).  Then connect to
the cluster of Locators by using Gfsh:
=======
Next, start up the second Locator application instance (you should see log output similar to the preceding list).
Then connect to the cluster of Locators by using Gfsh:
>>>>>>> a4f0984f

.Cluster of Locators
====
[source,txt]
----
$ echo $GEMFIRE
/Users/jblum/pivdev/apache-geode-1.9.0

$ gfsh
    _________________________     __
   / _____/ ______/ ______/ /____/ /
  / /  __/ /___  /_____  / _____  /
 / /__/ / ____/  _____/ / /    / /
/______/_/      /______/_/    /_/    1.9.0

Monitor and Manage Apache Geode

gfsh>connect
Connecting to Locator at [host=localhost, port=10334] ..
Connecting to Manager at [host=10.99.199.24, port=1099] ..
Successfully connected to: [host=10.99.199.24, port=1099]

gfsh>list members
      Name       | Id
---------------- | ------------------------------------------------------------------------
SpringLocatorOne | 10.99.199.24(SpringLocatorOne:30043:locator)<ec><v0>:41000 [Coordinator]
SpringLocatorTwo | 10.99.199.24(SpringLocatorTwo:30077:locator)<ec><v1>:41001
----
====

By using our `SpringBootApacheGeodeCacheServerApplication` main class from the previous section, we can configure
<<<<<<< HEAD
and bootstrap an {geode-name} `CacheServer` application with Spring Boot and connect it to our cluster of locators:
=======
and bootstrap an {geode-name} `CacheServer` application with Spring Boot and connect it to our cluster of Locators:
>>>>>>> a4f0984f

.SpringBootApacheGeodeCacheServerApplication class
====
[source,java]
----
include::{docs-src-dir}/org/springframework/geode/docs/example/app/server/SpringBootApacheGeodeCacheServerApplication.java[tags=class]
----
====

<<<<<<< HEAD
To do so, enable the "`clustered`" profile by using an IDE run profile configuration similar to:
=======
To do so, enable the "clustered" profile by using an IDE run profile configuration similar to:
>>>>>>> a4f0984f

`-server -ea -Dspring.profiles.active=clustered -Dspring.data.gemfire.name=SpringServer -Dspring.data.gemfire.cache.server.port=41414 -Dlogback.log.level=INFO`

After the server starts up, you should see the new peer member in the cluster:

.Cluster with Spring Boot configured and bootstrapped {geode-name} `CacheServer`
====
[source,txt]
----
gfsh>list members
      Name       | Id
---------------- | ------------------------------------------------------------------------
SpringLocatorOne | 10.99.199.24(SpringLocatorOne:30043:locator)<ec><v0>:41000 [Coordinator]
SpringLocatorTwo | 10.99.199.24(SpringLocatorTwo:30077:locator)<ec><v1>:41001
SpringServer     | 10.99.199.24(SpringServer:30216)<v2>:41002
----
====

<<<<<<< HEAD
Finally, we can even start additional Locators and Servers connected to this cluster by using Gfsh:
=======
Finally, we can even start additional Locators and servers connected to this cluster by using Gfsh:
>>>>>>> a4f0984f

.Gfsh started Locators and Servers
====
[source,txt]
----
gfsh>start locator --name=GfshLocator --port=12345 --log-level=config
Starting a Geode Locator in /Users/jblum/pivdev/lab/GfshLocator...
......
Locator in /Users/jblum/pivdev/lab/GfshLocator on 10.99.199.24[12345] as GfshLocator is currently online.
Process ID: 30259
Uptime: 5 seconds
Geode Version: 1.9.0
Java Version: 1.8.0_192
Log File: /Users/jblum/pivdev/lab/GfshLocator/GfshLocator.log
JVM Arguments: -Dgemfire.default.locators=10.99.199.24[11235],10.99.199.24[10334] -Dgemfire.enable-cluster-configuration=true -Dgemfire.load-cluster-configuration-from-dir=false -Dgemfire.log-level=config -Dgemfire.launcher.registerSignalHandlers=true -Djava.awt.headless=true -Dsun.rmi.dgc.server.gcInterval=9223372036854775806
Class-Path: /Users/jblum/pivdev/apache-geode-1.9.0/lib/geode-core-1.9.0.jar:/Users/jblum/pivdev/apache-geode-1.9.0/lib/geode-dependencies.jar

gfsh>start server --name=GfshServer --server-port=45454 --log-level=config
Starting a Geode Server in /Users/jblum/pivdev/lab/GfshServer...
...
Server in /Users/jblum/pivdev/lab/GfshServer on 10.99.199.24[45454] as GfshServer is currently online.
Process ID: 30295
Uptime: 2 seconds
Geode Version: 1.9.0
Java Version: 1.8.0_192
Log File: /Users/jblum/pivdev/lab/GfshServer/GfshServer.log
JVM Arguments: -Dgemfire.default.locators=10.99.199.24[11235],10.99.199.24[12345],10.99.199.24[10334] -Dgemfire.start-dev-rest-api=false -Dgemfire.use-cluster-configuration=true -Dgemfire.log-level=config -XX:OnOutOfMemoryError=kill -KILL %p -Dgemfire.launcher.registerSignalHandlers=true -Djava.awt.headless=true -Dsun.rmi.dgc.server.gcInterval=9223372036854775806
Class-Path: /Users/jblum/pivdev/apache-geode-1.9.0/lib/geode-core-1.9.0.jar:/Users/jblum/pivdev/apache-geode-1.9.0/lib/geode-dependencies.jar

gfsh>list members
      Name       | Id
---------------- | ------------------------------------------------------------------------
SpringLocatorOne | 10.99.199.24(SpringLocatorOne:30043:locator)<ec><v0>:41000 [Coordinator]
SpringLocatorTwo | 10.99.199.24(SpringLocatorTwo:30077:locator)<ec><v1>:41001
SpringServer     | 10.99.199.24(SpringServer:30216)<v2>:41002
GfshLocator      | 10.99.199.24(GfshLocator:30259:locator)<ec><v3>:41003
GfshServer       | 10.99.199.24(GfshServer:30295)<v4>:41004
----
====

You must be careful to vary the ports and name of your peer members appropriately. Spring, and Spring Boot
for {geode-name} (SBDG) in particular, make doing so easy.

[[geode-manager-applications]]
=== Building Manager Applications

<<<<<<< HEAD
As discussed in the previous sections, you can enable a configured and bootstrapped Spring Boot,
{geode-name} peer member node in the cluster to function as a manager.

An {geode-name} manager is a peer member node in the cluster that runs the management service, letting the cluster
be managed and monitored by using JMX-based tools, such as Gfsh, JConsole, or JVisualVM. Any tool
that uses the JMX API can connect to and manage an {geode-name} cluster for whatever purpose.

The cluster may have more than one manager, for redundancy.  Only server-side, peer member nodes in the cluster
may function as managers.  Therefore, a `ClientCache` application cannot be a manager.

To create a manager, use the SDG `@EnableManager` annotation.

The three primary uses of the `@EnableManager` annotation to create a manager are:
=======
As discussed in the previous sections, you can enable a Spring Boot configured and bootstrapped {geode-name}
peer member node in the cluster to function as a Manager.

An {geode-name} Manager is a peer member node in the cluster that runs the management service, letting the cluster
be managed and monitored with JMX-based tools, such as Gfsh, JConsole, or JVisualVM. Any tool using the JMX API
can connect to and manage an {geode-name} cluster for whatever purpose.

Like Locators, the cluster may have more than one Manager for redundancy.  Only server-side, peer member nodes
in the cluster may function Managers.  Therefore, a `ClientCache` application cannot be a Manager.

To create a Manager, use the SDG `@EnableManager` annotation.

The three primary uses of the `@EnableManager` annotation to create a Manager are:
>>>>>>> a4f0984f

1 - CacheServer Manager Application
====
[source,java]
----
@SpringBootApplication
@CacheServerApplication(name = "CacheServerManagerApplication")
@EnableManager(start = true)
class CacheServerManagerApplication {
	// ...
}
----
====

2 - Peer Cache Manager Application
====
[source,java]
----
@SpringBootApplication
@PeerCacheApplication(name = "PeerCacheManagerApplication")
@EnableManager(start = "true")
class SpringBootPeerCacheManagerApplication {
	// ...
}
----
====

3 - Locator Manager Application
====
[source,java]
----
@SpringBootApplication
@LocatorApplication(name = "LocatorManagerApplication")
@EnableManager(start = true)
class LocatorManagerApplication {
	// ...
}
----
====

#1 creates a peer `Cache` instance with a `CacheServer` component that accepts client connections along with
<<<<<<< HEAD
an embedded manager that lets JMX clients connect.

#2 creates only a peer `Cache` instance along with an embedded manager. As a peer `Cache` with no `CacheServer`
component, clients are not able to connect to this node. It is merely a server managing data.

#3 creates a locator instance with an embedded manager.

In all configuration arrangements, the manager is configured to start immediately.
=======
an embedded Manager that lets JMX clients connect.

#2 creates only a peer `Cache` instance along with an embedded Manager. As a peer `Cache` with no `CacheServer`
component, clients are not able to connect to this node. It is merely a server managing data.

#3 creates a Locator instance with an embedded Manager.

In all configuration arrangements, the Manager is configured to start immediately.
>>>>>>> a4f0984f

TIP: See the Javadoc for the
{spring-data-geode-javadoc}/org/springframework/data/gemfire/config/annotation/EnableManager.html[`@EnableManager` annotation]
for additional configuration options.

As of {geode-name} 1.11.0, you must include additional {geode-name} dependencies on your Spring Boot application
<<<<<<< HEAD
classpath to make your application a proper {geode-name} manager in the cluster, particularly if you also enable
the embedded HTTP service in the manager.
=======
classpath to make your application a proper {geode-name} Manager in the cluster, particularly if you also enable
the embedded HTTP service in the Manager.
>>>>>>> a4f0984f

The required dependencies are:

.Additional Manager dependencies expressed in Gradle
====
[source,groovy]
----
runtime "org.apache.geode:geode-http-service"
runtime "org.apache.geode:geode-web"
runtime "org.springframework.boot:spring-boot-starter-jetty"
----
====

The embedded HTTP service (implemented with the Eclipse Jetty Servlet Container), runs the Management (Admin) REST API,
which is used by {geode-name} tooling, such as Gfsh, to connect to the cluster over HTTP. In addition, it also enables
the {geode-name} {apache-geode-docs}/tools_modules/pulse/pulse-overview.html[Pulse] Monitoring Tool
(and Web application) to run.

Even if you do not start the embedded HTTP service, a _Manager_ still requires the `geode-http-service`, `geode-web`
and `spring-boot-starter-jetty` dependencies.

Optionally, you may also include the `geode-pulse` dependency, as follows:

.Additional, optional Manager depdendencies expressed in Gradle
====
[source,groovy]
----
runtime "org.apache.geode:geode-pulse"
----
====

The `geode-pulse` dependency is only required if you want the _Manager_ to automatically start
the {geode-name} {apache-geode-docs}/tools_modules/pulse/pulse-overview.html[Pulse] Monitoring Tool.  _Pulse_ enables
you to view the nodes of your {geode-name} cluster and monitor them in realtime.<|MERGE_RESOLUTION|>--- conflicted
+++ resolved
@@ -4,16 +4,6 @@
 
 
 The first opinionated option provided to you by Spring Boot for {geode-name} (SBDG) is a
-<<<<<<< HEAD
-{apache-geode-javadoc}/org/apache/geode/cache/client/ClientCache.html[`ClientCache`] instance that you get by declaring
-Spring Boot for {geode-name} on your application classpath.
-
-It is assumed that most application developers who use Spring Boot to build applications backed by {geode-name} are
-building cache client applications deployed in an {geode-name}
-{apache-geode-docs}/topologies_and_comm/cs_configuration/chapter_overview.html[Client/Server Topology].
-The client/server topology is the most common and traditional architecture employed by enterprise applications that
-use {geode-name}.
-=======
 {apache-geode-javadoc}/org/apache/geode/cache/client/ClientCache.html[`ClientCache`] instance
 that you get by declaring Spring Boot for {geode-name} on your application classpath.
 
@@ -22,7 +12,6 @@
 {apache-geode-docs}/topologies_and_comm/cs_configuration/chapter_overview.html[Client/Server Topology].
 The client/server topology is the most common and traditional architecture employed by enterprise applications
 that use {geode-name}.
->>>>>>> a4f0984f
 
 For example, you can begin building a Spring Boot {geode-name} `ClientCache` application by declaring the
 `spring-geode-starter` on your application's classpath:
@@ -55,21 +44,12 @@
 ----
 ====
 
-<<<<<<< HEAD
-Your application now has a `ClientCache` instance that can connect to an {geode-name} server running on
-`localhost` and listen on the default `CacheServer` port, `40404`.
-
-By default, an {geode-name} server (that is, `CacheServer`) must be running for the application to use the `ClientCache` instance.
-However, it is perfectly valid to create a `ClientCache` instance and perform data access operations by using `LOCAL`
-Regions. This is useful during development.
-=======
 Your application now has a `ClientCache` instance that can connect to an {geode-name} server running on `localhost`
 and listening on the default `CacheServer` port, `40404`.
 
 By default, an {geode-name} server (that is, `CacheServer`) must be running for the application to use the `ClientCache`
 instance. However, it is perfectly valid to create a `ClientCache` instance and perform data access operations by using
 `LOCAL` Regions. This is useful during development.
->>>>>>> a4f0984f
 
 TIP: To develop with `LOCAL` Regions, configure your cache Regions with the
 {apache-geode-javadoc}/org/apache/geode/cache/client/ClientRegionShortcut.html#LOCAL[`ClientRegionShortcut.LOCAL`]
@@ -83,15 +63,9 @@
 {spring-data-geode-docs-html}/#bootstrap-annotation-config-geode-applications[approach].
 
 It is uncommon to ever need a direct reference to the `ClientCache` instance provided by SBDG injected into your
-<<<<<<< HEAD
-application components (for example, `@Service` or `@Repository` beans defined in a Spring `ApplicationContext`), whether you
-are configuring additional {geode-name} objects (regions, indexes, and so on) or are using those objects indirectly
-in your applications. However, it is possible to do so if and when needed.
-=======
 application components (for example, `@Service` or `@Repository` beans defined in a Spring `ApplicationContext`),
 whether you are configuring additional {geode-name} objects (Regions, Indexes, and so on) or are using those objects
 indirectly in your applications. However, it is possible to do so if and when needed.
->>>>>>> a4f0984f
 
 For example, perhaps you want to perform some additional `ClientCache` initialization in a Spring Boot
 {spring-boot-javadoc}/org/springframework/boot/ApplicationRunner.html[`ApplicationRunner`] on startup:
@@ -127,24 +101,12 @@
 What if you want to build an embedded peer `Cache` application instead?
 
 Perhaps you need an actual peer cache member, configured and bootstrapped with Spring Boot, along with the ability
-<<<<<<< HEAD
-to join this member to an existing cluster (of data servers) as a peer node.  You can do that too.
-=======
 to join this member to an existing cluster (of data servers) as a peer node.
->>>>>>> a4f0984f
 
 Remember the second goal in Spring Boot's {spring-boot-docs-html}/#getting-started-introducing-spring-boot[documentation]:
 
 > Be opinionated out of the box but get out of the way quickly as requirements start to diverge from the defaults.
 
-<<<<<<< HEAD
-Here, we focus on the second part of the goal: "`get out of the way quickly as requirements start to diverge from the defaults`"
-
-If your application requirements demand you use Spring Boot to configure and bootstrap an embedded peer `Cache`
-instance, declare your intention with either SDG's
-{spring-data-geode-javadoc}/org/springframework/data/gemfire/config/annotation/PeerCacheApplication.html[`@PeerCacheApplication`] annotation,
-or, if you also need to enable connections from `ClientCache` apps, use SDG's
-=======
 Here, we focus on the second part of the goal: "_get out of the way quickly as requirements start to diverge
 from the defaults_".
 
@@ -152,7 +114,6 @@
 declare your intention with either SDG's
 {spring-data-geode-javadoc}/org/springframework/data/gemfire/config/annotation/PeerCacheApplication.html[`@PeerCacheApplication`] annotation,
 or, if you also need to enable connections from `ClientCache` applications, use SDG's
->>>>>>> a4f0984f
 {spring-data-geode-javadoc}/org/springframework/data/gemfire/config/annotation/CacheServerApplication.html[`@CacheServerApplication`] annotation:
 
 .Spring Boot, {geode-name} `CacheServer` Application
@@ -170,23 +131,6 @@
 ----
 ====
 
-<<<<<<< HEAD
-TIP: An {geode-name} "`server`" is not necessarily a `CacheServer` capable of serving cache clients. It is merely a peer
-member node in an {geode-name} cluster (that is, a distributed system) that stores and manages data.
-
-By explicitly declaring the `@CacheServerApplication` annotation, you tell Spring Boot that you do not want
-the default `ClientCache` instance but rather want an embedded peer `Cache` instance with a `CacheServer` component,
-which enables connections from `ClientCache` apps.
-
-You can also enable two other {geode-name} services:
-* An embedded _Locator_, which allows clients or even other peers
-to "`locate`" servers in the cluster.
-* An embedded _Manager_, which allows the {geode-name} application process
-to be managed and monitored by using {apache-geode-docs}/tools_modules/gfsh/chapter_overview.html[Gfsh], {geode-name}'s
-command-line shell:
-
-.Spring Boot, {geode-name} `CacheServer` Application with _Locator_ and _Manager_ services enabled
-=======
 TIP: An {geode-name} server is not necessarily a `CacheServer` capable of serving cache clients. It is merely a peer
 member node in an {geode-name} cluster (that is, a distributed system) that stores and manages data.
 
@@ -200,7 +144,6 @@
 {apache-geode-docs}/tools_modules/gfsh/chapter_overview.html[Gfsh], {geode-name}'s command-line shell tool:
 
 .Spring Boot {geode-name} `CacheServer` Application with _Locator_ and _Manager_ services enabled
->>>>>>> a4f0984f
 ====
 [source,java]
 ----
@@ -217,11 +160,7 @@
 ----
 ====
 
-<<<<<<< HEAD
-Then you can use Gfsh  to connect to and manage this server:
-=======
 Then you can use Gfsh to connect to and manage this server:
->>>>>>> a4f0984f
 
 ====
 [source,text]
@@ -271,17 +210,10 @@
 ----
 ====
 
-<<<<<<< HEAD
-You can even start additional servers in Gfsh. These additional servers connect to your configured and bootstrapped Spring Boot,
-{geode-name} `CacheServer` application. These additional servers started in Gfsh know about the Spring Boot,
-{geode-name} server because of the embedded lcator service, which is running on `localhost` and listening on
-the default locator port, `10334`:
-=======
 You can even start additional servers in Gfsh. These additional servers connect to your Spring Boot configured
 and bootstrapped  {geode-name} `CacheServer` application. These additional servers started in Gfsh know about
 the Spring Boot, {geode-name} server because of the embedded Locator service, which is running on `localhost`
 and listening on the default Locator port, `10334`:
->>>>>>> a4f0984f
 
 ====
 [source,text]
@@ -307,15 +239,9 @@
 ----
 ====
 
-<<<<<<< HEAD
-Perhaps you want to start the other way around.  You may need to connect a configured
-and bootstrapped Spring Boot, {geode-name} server application to an existing cluster. You can start the cluster in Gfsh
-with the following commands (shown with partial typical output):
-=======
 Perhaps you want to start the other way around. You may need to connect a Spring Boot configured and bootstrapped
 {geode-name} server application to an existing cluster. You can start the cluster in Gfsh with the following commands
 (shown with partial typical output):
->>>>>>> a4f0984f
 
 ====
 [source,text]
@@ -360,11 +286,7 @@
 
 Then modify the `SpringBootApacheGeodeCacheServerApplication` class to connect to the existing cluster:
 
-<<<<<<< HEAD
-.Spring Boot, {geode-name} `CacheServer` Application connecting to an external cluster
-=======
 .Spring Boot {geode-name} `CacheServer` Application connecting to an external cluster
->>>>>>> a4f0984f
 ====
 [source,java]
 ----
@@ -380,18 +302,11 @@
 ====
 
 TIP: Notice that the `SpringBootApacheGeodeCacheServerApplication` class, `@CacheServerApplication` annotation's
-<<<<<<< HEAD
-`locators` property are configured with the host and port (`localhost[11235]`), on which the locator was started by using _Gfsh_.
-
-After running your Spring Boot, {geode-name} `CacheServer` application again and then running `list members` in Gfsh,
-you should see output similar to the following when you run the `list members` command:
-=======
 `locators` property are configured with the host and port (`localhost[11235]`), on which the Locator was started
 by using Gfsh.
 
 After running your Spring Boot {geode-name} `CacheServer` application again and executing the `list members` command
 in Gfsh again, you should see output similar to the following:
->>>>>>> a4f0984f
 
 ====
 [source,text]
@@ -425,22 +340,6 @@
 ----
 ====
 
-<<<<<<< HEAD
-In both scenarios, the configured and bootstrapped Spring Boot, {geode-name} server and the Gfsh locator
-and Gfsh server formed a cluster.
-
-While you can use either approach and Spring does not care, it is far more convenient to use Spring Boot and your IDE
-to form a small cluster while developing. Spring profiles make it far simpler and much faster to
-configure and start a small cluster.
-
-Also, approach enables rapidly prototyping, testing, and debugging of your entire end-to-end application
-and system architecture, all right from the comfort and familiarity of your IDE. No additional tooling
-(such as Gfsh) or knowledge is required to get started quickly and easily. Just build and run.
-
-TIP: Be careful to vary your port numbers for the embedded services, like the `CacheServer`, locators, and the manager,
-especially if you start multiple instances. Otherwise, you are likely to run into a `java.net.BindException`
-due to port conflicts.
-=======
 In both scenarios, the Spring Boot configured and bootstrapped {geode-name} server, the Gfsh Locator and Gfsh server
 formed a cluster.
 
@@ -455,7 +354,6 @@
 TIP: Be careful to vary your port numbers for the embedded services, like the `CacheServer`, Locators, and the Manager,
 especially if you start multiple instances on the same machine. Otherwise, you are likely to run into
 a `java.net.BindException` caused by port conflicts.
->>>>>>> a4f0984f
 
 TIP: See the <<geode-cluster-configuration-bootstrapping>> appendix for more details.
 
@@ -463,25 +361,6 @@
 === Building Locator Applications
 
 In addition to `ClientCache`, `CacheServer`, and peer `Cache` applications, SDG, and by extension SBDG, now supports
-<<<<<<< HEAD
-locator-based Spring Boot applications.
-
-An {geode-name} locator is a location-based service or, more typically, a standalone process that lets
-clients locate a cluster of {geode-name} servers to manage data. Many cache clients can connect to the same cluster
-to share data. Running multiple clients is common in a Microservices architecture where you need to scale-up
-the number of application instances to satisfy the demand.
-
-A locator is also used by joining members of an existing cluster to scale-out and increase capacity of the logically
-pooled system resources (memory, CPU, and disk).  A locator maintains metadata that is sent to the clients to
-enable such capabilities as single-hop data access, routing data access operations to the data node in the cluster
-maintaining the data of interests. A locator also maintains load information for servers in the cluster, which enables
-the load to be uniformly distributed across the cluster while also providing fail-over services to a redundant member
-if the primary fails. A locator provides many more benefits, and we encourage you to read
-the {apache-geode-docs}/configuring/running/running_the_locator.html[documentation] for more details.
-
-As shown earlier, you can embed a locator service within either a peer `Cache` or a `CacheServer` Spring Boot application
-by using the SDG `@EnableLocator` annotation:
-=======
 Spring Boot {geode-name} Locator applications.
 
 An {geode-name} Locator is a location-based service or, more typically, a standalone process that lets clients locate
@@ -499,7 +378,6 @@
 
 As shown earlier, you can embed a Locator service within either a Spring Boot peer `Cache` or a `CacheServer`
 application by using the SDG `@EnableLocator` annotation:
->>>>>>> a4f0984f
 
 .Embedded Locator Service
 ====
@@ -514,22 +392,6 @@
 ----
 ====
 
-<<<<<<< HEAD
-However, it is more common to start standalone locator JVM processes. This is useful when you want to increase
-the resiliency of your cluster in the face of network and process failures, which are bound to happen.  If a locator JVM
-process crashes or gets severed from the cluster due to a network failure, having multiple Locators provides a
-higher degree of availability (HA) through redundancy.
-
-However, if all Locators in the cluster go down, the cluster still remains intact.
-You cannot add more peer members (that is, scale-up the number of data nodes in the cluster)
-or connect any more clients. If all the locators in the cluster go down, it is safe to restart them
-only after a thorough diagnosis.
-
-NOTE: Once a client receives metadata about the cluster of servers, all data-access operations are sent directly
-to servers in the cluster, not a locator. Therefore, existing, connected clients remain connected and operable.
-
-To configure and bootstrap locator-based Spring Boot applications as standalone JVM processes, use the following
-=======
 However, it is more common to start standalone Locator JVM processes. This is useful when you want to increase the
 resiliency of your cluster in the face of network and process failures, which are bound to happen. If a Locator JVM
 process crashes or gets severed from the cluster due to a network failure or partition, having multiple Locators
@@ -543,7 +405,6 @@
 servers in the cluster, not a Locator. Therefore, existing, connected clients remain connected and operable.
 
 To configure and bootstrap Spring Boot {geode-name} Locator applications as standalone JVM processes, use the following
->>>>>>> a4f0984f
 configuration:
 
 .Standalone Locator Process
@@ -563,18 +424,6 @@
 The `@LocatorApplication` annotation works in the same way as the `@PeerCacheApplication` and `@CacheServerApplication`
 annotations, bootstrapping an {geode-name} process and overriding the default `ClientCache` instance provided by SBDG.
 
-<<<<<<< HEAD
-NOTE: If your `@SpringBootApplication` class is annotated with `@LocatorApplication`, it must be a `Locator`
-and not a `ClientCache`, `CacheServer`, or peer `Cache` application.  If you need the application to function as a
-peer `Cache`, perhaps with an embedded `CacheServer` components and embedded locator, you need to follow
-the approach shown earlier: using the `@EnableLocator` annotation with either the `@PeerCacheApplication`
-or `@CacheServerApplication` annotation.
-
-With our Spring Boot, {geode-name} locator application, we can connect both configured and bootstrapped Spring Boot
-peer members (peer `Cache`, `CacheServer` and `Locator` applications) as well as Gfsh started locators and servers.
-
-First, we need to start two locators by using our {geode-name} locator Spring Boot application class.
-=======
 NOTE: If your `@SpringBootApplication` class is annotated with `@LocatorApplication`, it must be a `Locator` and not
 a `ClientCache`, `CacheServer`, or peer `Cache` application.  If you need the application to function as a peer `Cache`,
 perhaps with embedded `CacheServer` components and an embedded Locator, you need to follow the approach shown earlier:
@@ -584,7 +433,6 @@
 peer members (peer `Cache`, `CacheServer` and `Locator` applications) as well as Gfsh started Locators and servers.
 
 First, we need to start two Locators by using our Spring Boot {geode-name} Locator application class:
->>>>>>> a4f0984f
 
 .SpringBootApacheGeodeLocatorApplication class
 ====
@@ -594,32 +442,6 @@
 ----
 ====
 
-<<<<<<< HEAD
-We also need to vary the configuration for each locator application instance.
-
-{geode-name} requires each peer member in the cluster to be uniquely named. We can set the name of the locator by using
-the `spring.data.gemfire.locator.name` SDG property set as a JVM System Property in your IDE's run configuration profile
-for the application main class: `-Dspring.data.gemfire.locator.name=SpringLocatorOne`. We name the second
-locator application instance `SpringLocatorTwo`.
-
-Additionally, we must vary the port numbers that the locators use to listen for connections. By default, an {geode-name}
-locator listens on port `10334`.  We can set the locator port by using the `spring.data.gemfire.locator.port` SDG property.
-
-For our first locator application instance (`SpringLocatorOne`), we also enable the manager profile so that
-we can connect to the locator by using Gfsh.
-
-Our IDE run configuration profile for our first locator application instance appears as:
-
-`-server -ea -Dspring.profiles.active=manager -Dspring.data.gemfire.locator.name=SpringLocatorOne -Dlogback.log.level=INFO`
-
-And our IDE run configuration profile for our second locator application instance appears as:
-
-`-server -ea -Dspring.profiles.active= -Dspring.data.gemfire.locator.name=SpringLocatorTwo -Dspring.data.gemfire.locator.port=11235 -Dlogback.log.level=INFO`
-
-You should see log output similar to the following when you start a locator app instance:
-
-.Spring Boot, {geode-name} Locator log output
-=======
 We also need to vary the configuration for each Locator application instance.
 
 {geode-name} requires each peer member in the cluster to be uniquely named. We can set the name of the Locator by using
@@ -645,7 +467,6 @@
 You should see log output similar to the following when you start a Locator application instance:
 
 .Spring Boot {geode-name} Locator log output
->>>>>>> a4f0984f
 ====
 [source,txt]
 ----
@@ -725,13 +546,8 @@
 ----
 ====
 
-<<<<<<< HEAD
-Next, start up the second locator application instance (you should see log output similar to the preceding list).  Then connect to
-the cluster of Locators by using Gfsh:
-=======
 Next, start up the second Locator application instance (you should see log output similar to the preceding list).
 Then connect to the cluster of Locators by using Gfsh:
->>>>>>> a4f0984f
 
 .Cluster of Locators
 ====
@@ -763,11 +579,7 @@
 ====
 
 By using our `SpringBootApacheGeodeCacheServerApplication` main class from the previous section, we can configure
-<<<<<<< HEAD
-and bootstrap an {geode-name} `CacheServer` application with Spring Boot and connect it to our cluster of locators:
-=======
 and bootstrap an {geode-name} `CacheServer` application with Spring Boot and connect it to our cluster of Locators:
->>>>>>> a4f0984f
 
 .SpringBootApacheGeodeCacheServerApplication class
 ====
@@ -777,11 +589,7 @@
 ----
 ====
 
-<<<<<<< HEAD
-To do so, enable the "`clustered`" profile by using an IDE run profile configuration similar to:
-=======
 To do so, enable the "clustered" profile by using an IDE run profile configuration similar to:
->>>>>>> a4f0984f
 
 `-server -ea -Dspring.profiles.active=clustered -Dspring.data.gemfire.name=SpringServer -Dspring.data.gemfire.cache.server.port=41414 -Dlogback.log.level=INFO`
 
@@ -800,11 +608,7 @@
 ----
 ====
 
-<<<<<<< HEAD
-Finally, we can even start additional Locators and Servers connected to this cluster by using Gfsh:
-=======
 Finally, we can even start additional Locators and servers connected to this cluster by using Gfsh:
->>>>>>> a4f0984f
 
 .Gfsh started Locators and Servers
 ====
@@ -851,21 +655,6 @@
 [[geode-manager-applications]]
 === Building Manager Applications
 
-<<<<<<< HEAD
-As discussed in the previous sections, you can enable a configured and bootstrapped Spring Boot,
-{geode-name} peer member node in the cluster to function as a manager.
-
-An {geode-name} manager is a peer member node in the cluster that runs the management service, letting the cluster
-be managed and monitored by using JMX-based tools, such as Gfsh, JConsole, or JVisualVM. Any tool
-that uses the JMX API can connect to and manage an {geode-name} cluster for whatever purpose.
-
-The cluster may have more than one manager, for redundancy.  Only server-side, peer member nodes in the cluster
-may function as managers.  Therefore, a `ClientCache` application cannot be a manager.
-
-To create a manager, use the SDG `@EnableManager` annotation.
-
-The three primary uses of the `@EnableManager` annotation to create a manager are:
-=======
 As discussed in the previous sections, you can enable a Spring Boot configured and bootstrapped {geode-name}
 peer member node in the cluster to function as a Manager.
 
@@ -879,7 +668,6 @@
 To create a Manager, use the SDG `@EnableManager` annotation.
 
 The three primary uses of the `@EnableManager` annotation to create a Manager are:
->>>>>>> a4f0984f
 
 1 - CacheServer Manager Application
 ====
@@ -921,16 +709,6 @@
 ====
 
 #1 creates a peer `Cache` instance with a `CacheServer` component that accepts client connections along with
-<<<<<<< HEAD
-an embedded manager that lets JMX clients connect.
-
-#2 creates only a peer `Cache` instance along with an embedded manager. As a peer `Cache` with no `CacheServer`
-component, clients are not able to connect to this node. It is merely a server managing data.
-
-#3 creates a locator instance with an embedded manager.
-
-In all configuration arrangements, the manager is configured to start immediately.
-=======
 an embedded Manager that lets JMX clients connect.
 
 #2 creates only a peer `Cache` instance along with an embedded Manager. As a peer `Cache` with no `CacheServer`
@@ -939,20 +717,14 @@
 #3 creates a Locator instance with an embedded Manager.
 
 In all configuration arrangements, the Manager is configured to start immediately.
->>>>>>> a4f0984f
 
 TIP: See the Javadoc for the
 {spring-data-geode-javadoc}/org/springframework/data/gemfire/config/annotation/EnableManager.html[`@EnableManager` annotation]
 for additional configuration options.
 
 As of {geode-name} 1.11.0, you must include additional {geode-name} dependencies on your Spring Boot application
-<<<<<<< HEAD
-classpath to make your application a proper {geode-name} manager in the cluster, particularly if you also enable
-the embedded HTTP service in the manager.
-=======
 classpath to make your application a proper {geode-name} Manager in the cluster, particularly if you also enable
 the embedded HTTP service in the Manager.
->>>>>>> a4f0984f
 
 The required dependencies are:
 
