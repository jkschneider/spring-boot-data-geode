[[geode-continuous-query]]
== Continuous Query
:geode-name: {apache-geode-name}

<<<<<<< HEAD
Some applications must process a stream of events as they happen
and intelligently react in near real-time to the countless changes in the data over time. Those applications
need frameworks that can make processing a stream of events as they happen as easy as possible.

Spring Boot for {geode-name} does just that, without users having to perform any complex setup or configure any
necessary infrastructure components to enable such functionality. Developers can define the criteria for the
data in which they are interested and implement a handler to process the stream of events as they occur.

{apache-geode-docs}/developing/continuous_querying/chapter_overview.html[Continuous Query (CQ)] lets you
easily define your criteria for the data you need. With CQ, you can
express the criteria that match the data you need by using a query predicate. {geode-name} implements
the {apache-geode-docs}/developing/querying_basics/query_basics.html[Object Query Language (OQL)] for defining
and executing queries. OQL resembles SQL and supports projections, query predicates, ordering, and aggregates.
Also, when used in CQs, they execute continuously, firing events when the data changes in such ways as to match
the criteria expressed in the query predicate.

Spring Boot for {geode-name} combines the ease of identifying the data you need by using an OQL query statement with
implementing the listener handler callback in one easy step.

For example, suppose we want to perform some follow-up action when a customer's financial loan application
is either approved or denied.
=======

Some applications must process a stream of events as they happen and intelligently react in (near) real-time to
the countless changes in the data over time. Those applications need frameworks that can make processing a stream
of events as they happen as easy as possible.

Spring Boot for {geode-name} does just that, without users having to perform any complex setup or configure any
necessary infrastructure components to enable such functionality. Developers can define the criteria for the
data of interest and implement a handler (listener) to process the stream of events as they occur.

{apache-geode-docs}/developing/continuous_querying/chapter_overview.html[Continuous Query (CQ)] lets you
easily define your criteria for the data you need. With CQ, you can express the criteria that match the data you need
by specifying a query predicate. {geode-name} implements the
{apache-geode-docs}/developing/querying_basics/query_basics.html[Object Query Language (OQL)]
for defining and executing queries. OQL resembles SQL and supports projections, query predicates, ordering,
and aggregates. Also, when used in CQs, they execute continuously, firing events when the data changes in such ways
as to match the criteria expressed in the query predicate.

Spring Boot for {geode-name} combines the ease of identifying the data you need by using an OQL query statement with
implementing the listener callback (handler) in one easy step.

For example, suppose you want to perform some follow-up action when a customer's financial loan application is either
approved or denied.
>>>>>>> a4f0984f

First, the application model for our `EligibilityDecision` class might look something like the following:

.EligibilityDecision class
====
[source,java]
----
@Region("EligibilityDecisions")
class EligibilityDecision {

    private final Person person;

    private Status status = Status.UNDETERMINED;

    private final Timespan timespan;

    enum Status {

        APPROVED,
        DENIED,
        UNDETERMINED,

    }
}
----
====

<<<<<<< HEAD
Then we can implement and declare our CQ event handler methods to be notified when a decision
is either `APPROVED` or `DENIED`:
=======
Then we can implement and declare our CQ event handler methods to be notified when an eligibility decision is either
`APPROVED` or `DENIED`:
>>>>>>> a4f0984f

====
[source,java]
----
@Component
class EligibilityDecisionPostProcessor {

    @ContinuousQuery(name = "ApprovedDecisionsHandler",
        query = "SELECT decisions.*
                 FROM /EligibilityDecisions decisions
                 WHERE decisions.getStatus().name().equalsIgnoreCase('APPROVED')")
    public void processApprovedDecisions(CqEvent event) {
        // ...
    }

    @ContinuousQuery(name = "DeniedDecisionsHandler",
        query = "SELECT decisions.*
                 FROM /EligibilityDecisions decisions
                 WHERE decisions.getStatus().name().equalsIgnoreCase('DENIED')")
    public void processDeniedDecisions(CqEvent event) {
        // ...
    }
}
----
====

<<<<<<< HEAD
Thus, when eligibility is processed and a decision as been made, either approved or denied, our application
gets notified, and as an application developer, you are free to code your handler and respond to the event
any way you like. Also, because our continuous query handler class is a component (or a bean in the Spring
`ApplicationContext`) you can auto-wire any other beans necessary to carry out the application's intended function.

This is not unlike Spring's {spring-framework-docs}/integration.html#jms-annotated[annotation-driven listener endpoints],
which are used in (JMS) message listeners and handlers, except in Spring Boot for {geode-name}, you need not do anything special
to enable this functionality. You can declare the `@ContinuousQuery` annotation on any POJO method go work on other things.
=======
Thus, when eligibility is processed and a decision has been made, either approved or denied, our application gets
notified, and as an application developer, you are free to code your handler and respond to the event any way you like.
Also, because our Continuous Query (CQ) handler class is a component (or a bean in the Spring `ApplicationContext`)
you can auto-wire any other beans necessary to carry out the application's intended function.

This is not unlike Spring's {spring-framework-docs}/integration.html#jms-annotated[annotation-driven listener endpoints],
which are used in (JMS) message listeners and handlers, except in Spring Boot for {geode-name}, you need not do anything
special to enable this functionality. You can declare the `@ContinuousQuery` annotation on any POJO method and go to
work on other things.
>>>>>>> a4f0984f
<|MERGE_RESOLUTION|>--- conflicted
+++ resolved
@@ -2,29 +2,6 @@
 == Continuous Query
 :geode-name: {apache-geode-name}
 
-<<<<<<< HEAD
-Some applications must process a stream of events as they happen
-and intelligently react in near real-time to the countless changes in the data over time. Those applications
-need frameworks that can make processing a stream of events as they happen as easy as possible.
-
-Spring Boot for {geode-name} does just that, without users having to perform any complex setup or configure any
-necessary infrastructure components to enable such functionality. Developers can define the criteria for the
-data in which they are interested and implement a handler to process the stream of events as they occur.
-
-{apache-geode-docs}/developing/continuous_querying/chapter_overview.html[Continuous Query (CQ)] lets you
-easily define your criteria for the data you need. With CQ, you can
-express the criteria that match the data you need by using a query predicate. {geode-name} implements
-the {apache-geode-docs}/developing/querying_basics/query_basics.html[Object Query Language (OQL)] for defining
-and executing queries. OQL resembles SQL and supports projections, query predicates, ordering, and aggregates.
-Also, when used in CQs, they execute continuously, firing events when the data changes in such ways as to match
-the criteria expressed in the query predicate.
-
-Spring Boot for {geode-name} combines the ease of identifying the data you need by using an OQL query statement with
-implementing the listener handler callback in one easy step.
-
-For example, suppose we want to perform some follow-up action when a customer's financial loan application
-is either approved or denied.
-=======
 
 Some applications must process a stream of events as they happen and intelligently react in (near) real-time to
 the countless changes in the data over time. Those applications need frameworks that can make processing a stream
@@ -47,7 +24,6 @@
 
 For example, suppose you want to perform some follow-up action when a customer's financial loan application is either
 approved or denied.
->>>>>>> a4f0984f
 
 First, the application model for our `EligibilityDecision` class might look something like the following:
 
@@ -75,13 +51,8 @@
 ----
 ====
 
-<<<<<<< HEAD
-Then we can implement and declare our CQ event handler methods to be notified when a decision
-is either `APPROVED` or `DENIED`:
-=======
 Then we can implement and declare our CQ event handler methods to be notified when an eligibility decision is either
 `APPROVED` or `DENIED`:
->>>>>>> a4f0984f
 
 ====
 [source,java]
@@ -108,16 +79,6 @@
 ----
 ====
 
-<<<<<<< HEAD
-Thus, when eligibility is processed and a decision as been made, either approved or denied, our application
-gets notified, and as an application developer, you are free to code your handler and respond to the event
-any way you like. Also, because our continuous query handler class is a component (or a bean in the Spring
-`ApplicationContext`) you can auto-wire any other beans necessary to carry out the application's intended function.
-
-This is not unlike Spring's {spring-framework-docs}/integration.html#jms-annotated[annotation-driven listener endpoints],
-which are used in (JMS) message listeners and handlers, except in Spring Boot for {geode-name}, you need not do anything special
-to enable this functionality. You can declare the `@ContinuousQuery` annotation on any POJO method go work on other things.
-=======
 Thus, when eligibility is processed and a decision has been made, either approved or denied, our application gets
 notified, and as an application developer, you are free to code your handler and respond to the event any way you like.
 Also, because our Continuous Query (CQ) handler class is a component (or a bean in the Spring `ApplicationContext`)
@@ -126,5 +87,4 @@
 This is not unlike Spring's {spring-framework-docs}/integration.html#jms-annotated[annotation-driven listener endpoints],
 which are used in (JMS) message listeners and handlers, except in Spring Boot for {geode-name}, you need not do anything
 special to enable this functionality. You can declare the `@ContinuousQuery` annotation on any POJO method and go to
-work on other things.
->>>>>>> a4f0984f
+work on other things.