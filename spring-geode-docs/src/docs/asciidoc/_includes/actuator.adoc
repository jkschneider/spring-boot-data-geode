--- conflicted
+++ resolved
@@ -1,29 +1,6 @@
 [[actuator]]
 == Spring Boot Actuator
 
-<<<<<<< HEAD
-Spring Boot for {apache-geode-name} and {pivotal-gemfire-name} (SBDG) adds {spring-boot-docs-html}/production-ready.html[Spring Boot Actuator]
-support and dedicated `HealthIndicators` for {apache-geode-name} and {pivotal-gemfire-name}. Equally, the provided
-`HealthIndicators` even work with Pivotal Cloud Cache (which is backed by {pivotal-gemfire-name}) when you push your
-Spring Boot applications to Pivotal CloudFoundry (PCC).
-
-Spring Boot `HealthIndicators` provide details about the runtime operation and behavior of your {apache-geode-name}-based
-Spring Boot applications. For instance, by querying the right `HealthIndicator` endpoint, you can
-get the current hit/miss count for your `Region.get(key)` data access operations.
-
-In addition to vital health information, SBDG provides basic, pre-runtime configuration metadata about the
-{apache-geode-name} components that are monitored by Spring Boot Actuator. This makes it easier to see how
-the application was configured all in one place, rather than in properties files, Spring configuration, XML, and so on.
-
-The provided Spring Boot `HealthIndicators` fall into three categories:
-
-* Base `HealthIndicators` that apply to all {apache-geode-name}, Spring Boot applications, regardless of cache type
-(such as regions, indexes, and disk stores).
-* Peer `Cache`-based `HealthIndicators` that apply only to peer `Cache` applications, such as
-`AsyncEventQueue`, `CacheServer`, `GatewayReceiver`, and `GatewaySender`.
-* `ClientCache`-based `HealthIndicators` that apply only to `ClientCache` applications, such as
-`ContinuousQuery` and connection `Pool`.
-=======
 
 Spring Boot for {apache-geode-name} (SBDG) adds {spring-boot-docs-html}/production-ready.html[Spring Boot Actuator]
 support and dedicated `HealthIndicators` for {apache-geode-name}. Equally, the provided `HealthIndicators` even work
@@ -47,53 +24,27 @@
 `CacheServers`, `GatewayReceivers`, and `GatewaySenders`.
 * `ClientCache`-based `HealthIndicators` that apply only to `ClientCache` applications, such as `ContinuousQuery`
 and connection `Pools`.
->>>>>>> a4f0984f
 
 The following sections give a brief overview of all the available Spring Boot `HealthIndicators` provided for
 {apache-geode-name}.
 
 TIP: See the corresponding sample link:guides/boot-actuator.html[guide] and {github-samples-url}/boot/actuator[code]
-<<<<<<< HEAD
-to see the Spring Boot Actuator for {apache-geode-name} in action.
-=======
 to see Spring Boot Actuator for {apache-geode-name} in action.
->>>>>>> a4f0984f
 
 [[actuator-base-healthindicators]]
 === Base HealthIndicators
 
-<<<<<<< HEAD
-This section covers Spring Boot `HealthIndicators` that apply to both peer `Cache` and `ClientCache`,
-=======
 This section covers Spring Boot `HealthIndicators` that apply to both {apache-geode-name} peer `Cache` and `ClientCache`,
->>>>>>> a4f0984f
 Spring Boot applications. That is, these `HealthIndicators` are not specific to the cache type.
 
 In {apache-geode-name}, the cache instance is either a peer `Cache` instance (which makes your Spring Boot application
 part of a {apache-geode-name} cluster) or, more commonly, a `ClientCache` instance (which talks to an existing cluster).
-<<<<<<< HEAD
-Your Spring Boot application can be only one cache type or the other and can have only a single instance of
-=======
 Your Spring Boot application can only be one cache type or the other and can only have a single instance of
->>>>>>> a4f0984f
 that cache type.
 
 [[actuator-base-healthindicators-cache]]
 ==== GeodeCacheHealthIndicator
 
-<<<<<<< HEAD
-`GeodeCacheHealthIndicator` provides essential details about the (single) cache instance (client or peer) and
-the underlying `DistributedSystem`, the `DistributedMember`, and configuration details of the `ResourceManager`.
-
-When your Spring Boot application creates an instance of a peer {apache-geode-javadoc}/org/apache/geode/cache/Cache.html[`Cache`],
-the {apache-geode-javadoc}/org/apache/geode/distributed/DistributedMember.html[`DistributedMember`] object represents
-your application as a peer member or node of the {apache-geode-javadoc}/org/apache/geode/distributed/DistributedSystem.html[`DistributedSystem`]. The distributed system is
-formed from a collection of connected peers (that is, the cluster), to which your application also has
-{apache-geode-javadoc}/org/apache/geode/cache/GemFireCache.html#getDistributedSystem--[access] --
-indirectly, through the cache instance.
-
-This is no different for a `ClientCache`, even though the client is technically not part of the peer/server cluster.
-=======
 `GeodeCacheHealthIndicator` provides essential details about the (single) cache instance (client or peer)
 and the underlying `DistributedSystem`, the `DistributedMember` and configuration details of the `ResourceManager`.
 
@@ -105,7 +56,6 @@
 through the cache instance.
 
 This is no different for a `ClientCache` even though the client is technically not part of the peer/server cluster.
->>>>>>> a4f0984f
 However, it still creates instances of the `DistributedSystem` and `DistributedMember` objects, respectively.
 
 Each object has the following configuration metadata and health details:
@@ -160,15 +110,9 @@
 becoming inoperable.
 | geode.resource-manager.critical-off-heap-percentage | Percentage of off-heap at which the cache is in danger of
 becoming inoperable.
-<<<<<<< HEAD
-| geode.resource-manager.eviction-heap-percentage     | Percentage of heap at which eviction begins on regions
-configured with a heap LRU eviction policy.
-| geode.resource-manager.eviction-off-heap-percentage | Percentage of off-heap at which eviction begins on regions
-=======
 | geode.resource-manager.eviction-heap-percentage     | Percentage of heap at which eviction begins on Regions
 configured with a heap LRU eviction policy.
 | geode.resource-manager.eviction-off-heap-percentage | Percentage of off-heap at which eviction begins on Regions
->>>>>>> a4f0984f
 configured with a heap LRU eviction policy.
 
 |=====================================================================================================================
@@ -176,15 +120,9 @@
 [[actuator-base-healthindicators-regions]]
 ==== GeodeRegionsHealthIndicator
 
-<<<<<<< HEAD
-`GeodeRegionsHealthIndicator` provides details about all the configured and known `Region` instances in the cache.
-If the cache is a client, details include all `LOCAL`, `PROXY`, and `CACHING_PROXY` `Region` instances. If the cache
-is a peer, the details include all `LOCAL`, `PARTITION`, and `REPLICATE` `Region` instances.
-=======
 `GeodeRegionsHealthIndicator` provides details about all the configured and known `Regions` in the cache.
 If the cache is a client, details include all `LOCAL`, `PROXY`, and `CACHING_PROXY` `Regions`. If the cache is a peer
 then details include all `LOCAL`, `PARTITION`, and `REPLICATE` `Region` instances.
->>>>>>> a4f0984f
 
 The following table describes the essential details and basic performance metrics:
 
@@ -193,28 +131,6 @@
 |=====================================================================================================================
 | Name                                        | Description
 
-<<<<<<< HEAD
-| geode.cache.regions.<name>.cloning-enabled  | Whether region values are cloned on read (for example, `cloning-enabled`
-is `true` when cache transactions are used to prevent in-place modifications).
-| geode.cache.regions.<name>.data-policy      | Policy used to manage the data in the region
-(`PARTITION`, `REPLICATE`, and others).
-| geode.cache.regions.<name>.initial-capacity | Initial number of entries that can be held by a region before
-it needs to be resized.
-| geode.cache.regions.<name>.load-factor      | Load factor used to determine when to resize the region
-when it nears capacity.
-| geode.cache.regions.<name>.key-constraint   | Type constraint for region keys.
-| geode.cache.regions.<name>.off-heap         | Determines whether this region stores values in off-heap memory
-(NOTE: Keys are always kept on heap).
-| geode.cache.regions.<name>.pool-name        | If this region is a client region, this property determines
-the configured connection `Pool`. (NOTE: Regions can have and use dedicated `Pools` for their data access operations.)
-| geode.cache.regions.<name>.pool-name        | Determines the `Scope` of the region, which plays a factor in
-the region's consistency-level, as it pertains to acknowledgements for writes.
-| geode.cache.regions.<name>.value-constraint | Type constraint for region values.
-
-|=====================================================================================================================
-
-The following details also apply when the Region is a peer `Cache` `PARTITION` region:
-=======
 | geode.cache.regions.<name>.cloning-enabled  | Whether Region values are cloned on read (for example, `cloning-enabled`
 is `true` when cache transactions are used to prevent in-place modifications).
 | geode.cache.regions.<name>.data-policy      | Policy used to manage data in the Region (`PARTITION`, `REPLICATE`,
@@ -235,24 +151,12 @@
 |=====================================================================================================================
 
 The following details also apply when the Region is a peer `Cache` `PARTITION` Region:
->>>>>>> a4f0984f
 
 .Partition Region Details
 [width="90%",cols="^3,<10",options="header"]
 |=====================================================================================================================
 | Name                                                         | Description
 
-<<<<<<< HEAD
-| geode.cache.regions.<name>.partition.collocated-with         | Indicates whether this region is collocated with another
-`PARTITION` egion, which is necessary when performing equi-joins queries (NOTE: distributed joins are not supported).
-| geode.cache.regions.<name>.partition.local-max-memory        | Total amount of heap memory allowed to be used by
-this region on this node.
-| geode.cache.regions.<name>.partition.redundant-copies        | Number of replicas for this `PARTITION` region,
-which is useful in high availability (HA) use cases.
-| geode.cache.regions.<name>.partition.total-max-memory        | Total amount of heap memory allowed to be used by
-this region across all nodes in the cluster hosting this region.
-| geode.cache.regions.<name>.partition.total-number-of-buckets | Total number of buckets (shards) into which this region
-=======
 | geode.cache.regions.<name>.partition.collocated-with         | Indicates whether this Region is collocated with
 another `PARTITION` Region, which is necessary when performing equi-joins queries (NOTE: distributed joins
 are not supported).
@@ -263,19 +167,13 @@
 | geode.cache.regions.<name>.partition.total-max-memory        | Total amount of heap memory allowed to be used by
 this Region across all nodes in the cluster hosting this Region.
 | geode.cache.regions.<name>.partition.total-number-of-buckets | Total number of buckets (shards) into which this Region
->>>>>>> a4f0984f
 is divided (defaults to 113).
 
 |=====================================================================================================================
 
 Finally, when statistics are enabled (for example, when you use `@EnableStatistics` --
-<<<<<<< HEAD
-(see {spring-data-geode-docs-html}/#bootstrap-annotation-config-statistics[here]
-for more details), the following details are available:
-=======
 (see {spring-data-geode-docs-html}/#bootstrap-annotation-config-statistics[doc] for more details),
 the following metadata is available:
->>>>>>> a4f0984f
 
 .Region Statistic Details
 [width="90%",cols="^3,<10",options="header"]
@@ -286,13 +184,8 @@
 | geode.cache.regions.<name>.statistics.hit-ratio          | Ratio of hits to the number of `Region.get(key)` calls.
 | geode.cache.regions.<name>.statistics.last-accessed-time | For an entry, indicates the last time it was accessed
 with `Region.get(key)`.
-<<<<<<< HEAD
-| geode.cache.regions.<name>.statistics.last-modified-time | For an entry, indicates the time when a region's entry value
-was last modified.
-=======
 | geode.cache.regions.<name>.statistics.last-modified-time | For an entry, indicates the time when a Region's entry
 value was last modified.
->>>>>>> a4f0984f
 | geode.cache.regions.<name>.statistics.miss-count         | Returns the number of times that a `Region.get`
 was performed and no value was found locally.
 
@@ -301,13 +194,8 @@
 [[actuator-base-healthindicators-indexes]]
 ==== GeodeIndexesHealthIndicator
 
-<<<<<<< HEAD
-`GeodeIndexesHealthIndicator` provides details about the configured region `Index` instances used in OQL query
-data access operations.
-=======
 `GeodeIndexesHealthIndicator` provides details about the configured Region `Indexes` used by OQL query data access
 operations.
->>>>>>> a4f0984f
 
 The following details are covered:
 
@@ -317,45 +205,22 @@
 | Name                                     | Description
 
 | geode.index.<name>.from-clause           | Region from which data is selected.
-<<<<<<< HEAD
-| geode.index.<name>.indexed-expression    | The region value fields and properties used in the index expression.
-| geode.index.<name>.projection-attributes | For map indexes, returns either `*`
-or the specific map keys that were indexed. For all other indexes, returns `*`.
-| geode.index.<name>.region                | Region to which the index is applied.
-=======
 | geode.index.<name>.indexed-expression    | Region value fields and properties used in the Index expression.
 | geode.index.<name>.projection-attributes | For `Map` `Indexes`, returns either `*` or the specific Map keys
 that were indexed. For all other `Indexes`, returns `*`.
 | geode.index.<name>.region                | Region to which the Index is applied.
->>>>>>> a4f0984f
 
 |=====================================================================================================================
 
 Additionally, when statistics are enabled (for example, when you use `@EnableStatistics` --
-<<<<<<< HEAD
-see {spring-data-geode-docs-html}/#bootstrap-annotation-config-statistics["`Configuring Statistics`"]
-for more details), the following details are available:
-=======
 see {spring-data-geode-docs-html}/#bootstrap-annotation-config-statistics["`Configuring Statistics`"] for more details),
 the following metadata is available:
->>>>>>> a4f0984f
 
 .Index Statistic Details
 [width="90%",cols="^3,<10",options="header"]
 |=====================================================================================================================
 | Name                                                     | Description
 
-<<<<<<< HEAD
-| geode.index.<name>.statistics.number-of-bucket-indexes   | Number of bucket indexes created in a partitioned region.
-| geode.index.<name>.statistics.number-of-keys             | Number of keys in this index.
-| geode.index.<name>.statistics.number-of-map-indexed-keys | Number of keys in this index at the highest level.
-| geode.index.<name>.statistics.number-of-values           | Number of values in this index.
-| geode.index.<name>.statistics.number-of-updates          | Number of times this index has been updated.
-| geode.index.<name>.statistics.read-lock-count            | Number of read locks taken on this index.
-| geode.index.<name>.statistics.total-update-time          | Total amount of time (ns) spent updating
-this index.
-| geode.index.<name>.statistics.total-uses                 | Total number of times this index has been accessed by
-=======
 | geode.index.<name>.statistics.number-of-bucket-indexes   | Number of bucket Indexes created in a PARTITION Region.
 | geode.index.<name>.statistics.number-of-keys             | Number of keys in this Index.
 | geode.index.<name>.statistics.number-of-map-indexed-keys | Number of keys in this Index at the highest level.
@@ -364,7 +229,6 @@
 | geode.index.<name>.statistics.read-lock-count            | Number of read locks taken on this Index.
 | geode.index.<name>.statistics.total-update-time          | Total amount of time (ns) spent updating this Index.
 | geode.index.<name>.statistics.total-uses                 | Total number of times this Index has been accessed by
->>>>>>> a4f0984f
 an OQL query.
 
 |=====================================================================================================================
@@ -373,13 +237,8 @@
 ==== GeodeDiskStoresHealthIndicator
 
 The `GeodeDiskStoresHealthIndicator` provides details about the configured `DiskStores` in the system or application.
-<<<<<<< HEAD
-Remember, `DiskStore` instances are used to overflow and persist data to disk, including type metadata tracked by PDX
-when the values in the regions have been serialized with PDX and the regions are persistent.
-=======
 Remember, `DiskStores` are used to overflow and persist data to disk, including type metadata tracked by PDX when the
 values in the Regions have been serialized with PDX and the Regions are persistent.
->>>>>>> a4f0984f
 
 Most of the tracked health information pertains to configuration:
 
@@ -400,20 +259,12 @@
 | geode.disk-store.<name>.disk-usage-warning-percentage  | Warning threshold of disk usage proportional to
 the total disk volume.
 | geode.disk-store.<name>.max-oplog-size                 | Maximum size (MB) allowed for a single oplog file.
-<<<<<<< HEAD
-| geode.disk-store.<name>.queue-size                     | Size of the queue used to batch writes that are flushed to disk.
-| geode.disk-store.<name>.time-interval                  | Time to wait (ms) before writes are flushed to disk
-from the queue if the size limit has not be reached.
-| geode.disk-store.<name>.uuid                           | Universally unique identifier for the DiskStore across
-a distributed system.
-=======
 | geode.disk-store.<name>.queue-size                     | Size of the queue used to batch writes that are flushed
 to disk.
 | geode.disk-store.<name>.time-interval                  | Time to wait (ms) before writes are flushed to disk
 from the queue if the size limit has not be reached.
 | geode.disk-store.<name>.uuid                           | Universally unique identifier for the DiskStore across a
 distributed system.
->>>>>>> a4f0984f
 | geode.disk-store.<name>.write-buffer-size              | Size the of write buffer the DiskStore uses to write data
 to disk.
 
@@ -429,19 +280,11 @@
 [[actuator-clientcache-healthindicators-cq]]
 ==== GeodeContinuousQueriesHealthIndicator
 
-<<<<<<< HEAD
-`GeodeContinuousQueriesHealthIndicator` provides details about registered client continuous queries (CQs).
-CQs let client applications receive automatic notification about events that satisfy some criteria. That criteria
-can be easily expressed by using the predicate of an OQL query (for example, `SELECT * FROM /Customers c WHERE c.age > 21`).
-When data is inserted or updated and the data matches the criteria specified in the OQL query predicate,
-an event is sent to the registered client.
-=======
 `GeodeContinuousQueriesHealthIndicator` provides details about registered client Continuous Queries (CQs). CQs let
 client applications receive automatic notification about events that satisfy some criteria. That criteria can be easily
 expressed by using the predicate of an OQL query (for example, `SELECT * FROM /Customers c WHERE c.age > 21`).
 When data is inserted or updated and the data matches the criteria specified in the OQL query predicate
 ("data of interests"), an event is sent to the registered client.
->>>>>>> a4f0984f
 
 The following details are covered for CQs by name:
 
@@ -452,13 +295,8 @@
 
 | geode.continuous-query.<name>.oql-query-string  | OQL query constituting the CQ.
 | geode.continuous-query.<name>.closed            | Indicates whether the CQ has been closed.
-<<<<<<< HEAD
-| geode.continuous-query.<name>.closing           | Indicates whether the CQ is the process of closing.
-| geode.continuous-query.<name>.durable           | Indicates whether the CQ events is remembered
-=======
 | geode.continuous-query.<name>.closing           | Indicates whether the CQ is in the process of closing.
 | geode.continuous-query.<name>.durable           | Indicates whether the CQ events are remembered
->>>>>>> a4f0984f
 between client sessions.
 | geode.continuous-query.<name>.running           | Indicates whether the CQ is currently running.
 | geode.continuous-query.<name>.stopped           | Indicates whether the CQ has been stopped.
@@ -489,12 +327,7 @@
 
 |=====================================================================================================================
 
-<<<<<<< HEAD
-The {apache-geode-name} continuous query system is also tracked with the following
-additional details on the client:
-=======
 The {apache-geode-name} Continuous Query system is also tracked with the following additional details on the client:
->>>>>>> a4f0984f
 
 .Continuous Query (CQ), Additional Statistic Details
 [width="90%",cols="^3,<10",options="header"]
@@ -514,13 +347,8 @@
 [[actuator-clientcache-healthindicators-pools]]
 ==== GeodePoolsHealthIndicator
 
-<<<<<<< HEAD
-`GeodePoolsHealthIndicator` provides details about all the configured client connection `Pools`.
-This `HealthIndicator` primarily provides configuration metadata for all the configured `Pools`.
-=======
 `GeodePoolsHealthIndicator` provides details about all the configured client connection `Pools`. This `HealthIndicator`
 primarily provides configuration metadata for all the configured `Pools`.
->>>>>>> a4f0984f
 
 The following details are covered:
 
@@ -532,21 +360,6 @@
 | geode.pool.count                                        | Total number of client connection pools.
 | geode.pool.<name>.destroyed                             | Indicates whether the pool has been destroyed.
 | geode.pool.<name>.free-connection-timeout               | Configured amount of time to wait for a free connection
-<<<<<<< HEAD
-from the pool.
-| geode.pool.<name>.idle-timeout                          | The amount of time to wait before closing unused
-idle connections, not exceeding the configured number of minimum required connections.
-| geode.pool.<name>.load-conditioning-interval            | How frequently the pool checks to see
-if a connection to a given server should be moved to a different server to improve the load balance.
-| geode.pool.<name>.locators                              | List of configured locators.
-| geode.pool.<name>.max-connections                       | Maximum number of connections obtainable from the pool.
-| geode.pool.<name>.min-connections                       | Minimum number of connections contained by the pool.
-| geode.pool.<name>.multi-user-authentication             | Determines whether the pool can be used by
-multiple authenticated users.
-| geode.pool.<name>.online-locators                       | Returns a list of living locators.
-| geode.pool.<name>.pending-event-count                   | Approximate number of pending subscription events
-maintained at server for this durable client pool at the time it (re)connected to the server.
-=======
 from the Pool.
 | geode.pool.<name>.idle-timeout                          | The amount of time to wait before closing unused, idle
 connections, not exceeding the configured number of minimum required connections.
@@ -560,41 +373,26 @@
 | geode.pool.<name>.online-locators                       | Returns a list of living Locators.
 | geode.pool.<name>.pending-event-count                   | Approximate number of pending subscription events maintained
 at the server for this durable client Pool at the time it (re)connected to the server.
->>>>>>> a4f0984f
 | geode.pool.<name>.ping-interval                         | How often to ping the servers to verify they are still alive.
 | geode.pool.<name>.pr-single-hop-enabled                 | Whether the client acquires a direct connection to
 the server.
 | geode.pool.<name>.read-timeout                          | Number of milliseconds to wait for a response from a server
 before timing out the operation and trying another server (if any are available).
-<<<<<<< HEAD
-| geode.pool.<name>.retry-attempts                        | Number of times to retry a request after a timeout or an exception.
-| geode.pool.<name>.server-group                          | All the servers must belong to the same group, and this
-value sets the name of that group.
-=======
 | geode.pool.<name>.retry-attempts                        | Number of times to retry a request after a timeout
 or an exception.
 | geode.pool.<name>.server-group                          | All servers must belong to the same group, and this value
 sets the name of that group.
->>>>>>> a4f0984f
 | geode.pool.<name>.servers                               | List of configured servers.
 | geode.pool.<name>.socket-buffer-size                    | Socket buffer size for each connection made in this pool.
 | geode.pool.<name>.statistic-interval                    | How often to send client statistics to the server.
 | geode.pool.<name>.subscription-ack-interval             | Interval in milliseconds to wait before sending
 acknowledgements to the cache server for events received from the server subscriptions.
 | geode.pool.<name>.subscription-enabled                  | Enabled server-to-client subscriptions.
-<<<<<<< HEAD
-| geode.pool.<name>.subscription-message-tracking-timeout | Time-to-live period (ms) for subscription events
-the client has received from the server.
-| geode.pool.<name>.subscription-redundancy               | Redundancy level for this pool's server-to-client
-subscriptions, which is used to ensure clients do not miss potentially important events.
-| geode.pool.<name>.thread-local-connections              | Thread local connection policy for this pool.
-=======
 | geode.pool.<name>.subscription-message-tracking-timeout | Time-to-Live (TTL) period (ms) for subscription events
 the client has received from the server.
 | geode.pool.<name>.subscription-redundancy               | Redundancy level for this Pool's server-to-client
 subscriptions, which is used to ensure clients do not miss potentially important events.
 | geode.pool.<name>.thread-local-connections              | Thread local connection policy for this Pool.
->>>>>>> a4f0984f
 
 |=====================================================================================================================
 
@@ -608,13 +406,8 @@
 NOTE: The default cache instance created by Spring Boot for {apache-geode-name} is a `ClientCache` instance.
 
 TIP: To control what type of cache instance is created, such as a "`peer`", you can explicitly declare either the
-<<<<<<< HEAD
-`@PeerCacheApplication` or, alternatively, the `@CacheServerApplication` annotation on your `@SpringBootApplication`-annotated
-class.
-=======
 `@PeerCacheApplication` or, alternatively, the `@CacheServerApplication` annotation on your
 `@SpringBootApplication`-annotated class.
->>>>>>> a4f0984f
 
 [[actuator-peercache-healthindicators-cacheservers]]
 ==== GeodeCacheServersHealthIndicator
@@ -638,12 +431,7 @@
 (useful with DNS).
 | geode.cache.server.<index>.load-poll-interval      | How often (ms) to query the load probe on the `CacheServer`.
 | geode.cache.server.<index>.max-connections         | Maximum number of connections allowed to this `CacheServer`.
-<<<<<<< HEAD
-| geode.cache.server.<index>.max-message-count       | Maximum number of messages that can be queued in
-a client queue.
-=======
 | geode.cache.server.<index>.max-message-count       | Maximum number of messages that can be put in a client queue.
->>>>>>> a4f0984f
 | geode.cache.server.<index>.max-threads             | Maximum number of threads allowed in this `CacheServer`
 to service client requests.
 | geode.cache.server.<index>.max-time-between-pings  | Maximum time between client pings.
@@ -652,24 +440,14 @@
 and on which it listens for client connections.
 | geode.cache.server.<index>.running                 | Determines whether this `CacheServer` is currently running
 and accepting client connections.
-<<<<<<< HEAD
-| geode.cache.server.<index>.socket-buffer-size      | Configured buffer size of the socket connection
-used by this CacheServer.
-=======
 | geode.cache.server.<index>.socket-buffer-size      | Configured buffer size of the socket connection used by
 this CacheServer.
->>>>>>> a4f0984f
 | geode.cache.server.<index>.tcp-no-delay            | Configures the TCP/IP `TCP_NO_DELAY` setting on outgoing sockets.
 
 |=====================================================================================================================
 
-<<<<<<< HEAD
-In addition to the configuration settings shown in the preceding tab le, the `ServerLoadProbe` of the `CacheServer` tracks additional details
-about the runtime characteristics of the `CacheServer`:
-=======
 In addition to the configuration settings shown in the preceding table, the `ServerLoadProbe` of the `CacheServer`
 tracks additional details about the runtime characteristics of the `CacheServer`:
->>>>>>> a4f0984f
 
 .CacheServer Metrics and Load Details
 [width="90%",cols="^3,<10",options="header"]
@@ -681,13 +459,8 @@
 | geode.cache.server.<index>.load.load-per-connection              | Estimate of how much load each new connection
 adds to this server.
 | geode.cache.server.<index>.load.subscription-connection-load     | Load on the server due to subscription connections.
-<<<<<<< HEAD
-| geode.cache.server.<index>.load.load-per-subscription-connection | Estimate of the how much load each new subscriber
-adds to this server.
-=======
 | geode.cache.server.<index>.load.load-per-subscription-connection | Estimate of how much load each new subscriber adds
 to this server.
->>>>>>> a4f0984f
 | geode.cache.server.<index>.metrics.client-count                  | Number of connected clients.
 | geode.cache.server.<index>.metrics.max-connection-count          | Maximum number of connections made to this
 `CacheServer`.
@@ -700,17 +473,10 @@
 [[actuator-peercache-healthindicators-aeq]]
 ==== GeodeAsyncEventQueuesHealthIndicator
 
-<<<<<<< HEAD
-`GeodeAsyncEventQueuesHealthIndicator` provides details about the configured `AsyncEventQueue` instances. AEQs can be
-attached to regions to configure asynchronous write-behind behavior.
-
-This `HealthIndicator` captures  configuration metadata and runtime characteristics for all AEQs, as follows:
-=======
 `GeodeAsyncEventQueuesHealthIndicator` provides details about the configured `AsyncEventQueues`. AEQs can be attached to
 Regions to configure asynchronous write-behind behavior.
 
 This `HealthIndicator` captures configuration metadata and runtime characteristics for all AEQs:
->>>>>>> a4f0984f
 
 .AsyncEventQueue Details
 [width="90%",cols="^3,<10",options="header"]
@@ -729,11 +495,7 @@
 | geode.async-event-queue.<id>.max-queue-memory           | Maximum memory used before data needs to be overflowed
 to disk.
 | geode.async-event-queue.<id>.order-policy               | Order policy followed while dispatching the events to
-<<<<<<< HEAD
-`AsyncEventListener` instances.
-=======
 `AsyncEventListeners`.
->>>>>>> a4f0984f
 | geode.async-event-queue.<id>.parallel                   | Indicates whether this queue is parallel (higher throughput)
 or serial.
 | geode.async-event-queue.<id>.persistent                 | Indicates whether this queue stores events to disk.
@@ -745,13 +507,8 @@
 [[actuator-peercache-healthindicators-gateway-receivers]]
 ==== GeodeGatewayReceiversHealthIndicator
 
-<<<<<<< HEAD
-`GeodeGatewayReceiversHealthIndicator` provide details about the configured (WAN) `GatewayReceivers`, which are
-capable of receiving events from remote clusters when using {apache-geode-name}'s
-=======
 `GeodeGatewayReceiversHealthIndicator` provides details about the configured (WAN) `GatewayReceivers`,
 which are capable of receiving events from remote clusters when using {apache-geode-name}'s
->>>>>>> a4f0984f
 {apache-geode-docs}/topologies_and_comm/multi_site_configuration/chapter_overview.html[multi-site, WAN topology].
 
 This `HealthIndicator` captures configuration metadata along with the running state for each `GatewayReceiver`:
@@ -764,17 +521,10 @@
 | geode.gateway-receiver.count                            | Total number of configured `GatewayReceiver` instances.
 | geode.gateway-receiver.<index>.bind-address             | IP address of the NIC to which the `GatewayReceiver`
 `ServerSocket` is bound (useful when the system contains multiple NICs).
-<<<<<<< HEAD
-| geode.gateway-receiver.<index>.end-port                 | End value of the port range from which the port of the `GatewayReceiver`
-is chosen.
-| geode.gateway-receiver.<index>.host                     | IP address or hostname that locators tell clients
-(that is, `GatewaySender` instances) on which this `GatewayReceiver` listens.
-=======
 | geode.gateway-receiver.<index>.end-port                 | End value of the port range from which the port of
 the `GatewayReceiver` is chosen.
 | geode.gateway-receiver.<index>.host                     | IP address or hostname that Locators tell clients (that is,
 `GatewaySender` instances) on which this `GatewayReceiver` listens.
->>>>>>> a4f0984f
 | geode.gateway-receiver.<index>.max-time-between-pings   | Maximum amount of time between client pings.
 | geode.gateway-receiver.<index>.port                     | Port on which this `GatewayReceiver` listens for clients
 (that is, `GatewaySender` instances).
@@ -782,28 +532,17 @@
 and accepting client connections (from `GatewaySender` instances).
 | geode.gateway-receiver.<index>.socket-buffer-size       | Configured buffer size for the socket connections used by
 this `GatewayReceiver`.
-<<<<<<< HEAD
-| geode.gateway-receiver.<index>.start-port               | Start value of the port range from which the
-port of the `GatewayReceiver` port is chosen.
-=======
 | geode.gateway-receiver.<index>.start-port               | Start value of the port range from which the port of
 the `GatewayReceiver` is chosen.
->>>>>>> a4f0984f
 
 |=====================================================================================================================
 
 [[actuator-peercache-healthindicators-gateway-senders]]
 ==== GeodeGatewaySendersHealthIndicator
 
-<<<<<<< HEAD
-The `GeodeGatewaySendersHealthIndicator` provides details about the configured `GatewaySender` instances. `GatewaySender` instances are
-attached to regions in order to send region events to remote clusters in {apache-geode-name}'s
- {apache-geode-docs}/topologies_and_comm/multi_site_configuration/chapter_overview.html[multi-site WAN topology].
-=======
 The `GeodeGatewaySendersHealthIndicator` provides details about the configured `GatewaySenders`. `GatewaySender`
 instances are attached to Regions in order to send Region events to remote clusters in {apache-geode-name}'s
  {apache-geode-docs}/topologies_and_comm/multi_site_configuration/chapter_overview.html[multi-site, WAN topology].
->>>>>>> a4f0984f
 
 This `HealthIndicator` captures essential configuration metadata and runtime characteristics for each `GatewaySender`:
 
@@ -821,18 +560,10 @@
 | geode.gateway-sender.<id>.batch-time-interval                   | Maximum time interval that can elapse before a batch
 is sent.
 | geode.gateway-sender.<id>.disk-store-name                       | Name of the `DiskStore` used to overflow and persist
-<<<<<<< HEAD
-queue events.
-| geode.gateway-sender.<id>.disk-synchronous                      | Indicates whether disk writes are synchronous or asynchronous.
-| geode.gateway-sender.<id>.dispatcher-threads                    | Number of threads used to dispatch events.
-| geode.gateway-sender.<id>.max-queue-memory                      | Maximum amount of memory (MB) usable for this
-`GatewaySender` instance's queue.
-=======
 queued events.
 | geode.gateway-sender.<id>.disk-synchronous                      | Indicates whether disk writes are synchronous
 or asynchronous.
 | geode.gateway-sender.<id>.dispatcher-threads                    | Number of threads used to dispatch events.
->>>>>>> a4f0984f
 | geode.gateway-sender.<id>.max-parallelism-for-replicated-region |
 | geode.gateway-sender.<id>.max-queue-memory                      | Maximum amount of memory (MB) usable for this
 `GatewaySender` instance's queue.
@@ -841,25 +572,14 @@
 | geode.gateway-sender.<id>.parallel                              | Indicates whether this `GatewaySender` is parallel
 (higher throughput) or serial.
 | geode.gateway-sender.<id>.paused                                | Indicates whether this `GatewaySender` is paused.
-<<<<<<< HEAD
-| geode.gateway-sender.<id>.persistent                            | Indicates whether this `GatewaySender` persists queue
-events to disk.
-=======
 | geode.gateway-sender.<id>.persistent                            | Indicates whether this `GatewaySender` persists
 queue events to disk.
->>>>>>> a4f0984f
 | geode.gateway-sender.<id>.remote-distributed-system-id          | Identifier for the remote distributed system.
 | geode.gateway-sender.<id>.running                               | Indicates whether this `GatewaySender`
 is currently running.
 | geode.gateway-sender.<id>.socket-buffer-size                    | Configured buffer size for the socket connections
-<<<<<<< HEAD
-between this `GatewaySender` and its receiving `GatewayReceiver`.
-| geode.gateway-sender.<id>.socket-read-timeout                   | Amount of time (ms) that a socket read between
-this sending `GatewaySender` and its receiving `GatewayReceiver` blocks.
-=======
 between this `GatewaySender` and the receiving `GatewayReceiver`.
 | geode.gateway-sender.<id>.socket-read-timeout                   | Amount of time (ms) that a socket read between this
 sending `GatewaySender` and the receiving `GatewayReceiver` blocks.
->>>>>>> a4f0984f
 
 |=====================================================================================================================