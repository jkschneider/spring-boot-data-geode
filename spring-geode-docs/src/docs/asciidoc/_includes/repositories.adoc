[[geode-repositories]]
== Spring Data Repositories
:geode-name: {apache-geode-name}

Using Spring Data Repositories with {geode-name} makes short work of data access operations when you use {geode-name}
as your System of Record (SoR) to persist your application's state.

<<<<<<< HEAD
{spring-data-commons-docs-html}/#repositories[Spring Data repositories] provide a convenient and powerful way
to define basic CRUD and simple query data access operations by specifying the contract of those data access
operations in a Java interface.

Spring Boot for {geode-name} auto-configures the Spring Data for {geode-name} {spring-data-geode-docs-html}/#gemfire-repositories[repository extension]
when either is declared on your application's classpath. You need not do anything special to enable it. You can
start coding your application-specific Repository interfaces.

The following example defines a `Customer` class to model customers and map it to the {geode-name} `Customers` region by using the SDG
{spring-data-geode-javadoc}/org/springframework/data/gemfire/mapping/annotation/Region.html[`@Region`] mapping
annotation:
=======
Using Spring Data Repositories with {geode-name} makes short work of data access operations when you use {geode-name}
as your System of Record (SoR) to persist your application's state.

{spring-data-commons-docs-html}/#repositories[Spring Data Repositories] provide a convenient and powerful way to define
basic CRUD and simple query data access operations by specifying the contract of those data access operations in a Java
interface.

Spring Boot for {geode-name} auto-configures the Spring Data for {geode-name}
{spring-data-geode-docs-html}/#gemfire-repositories[Repository extension]
when either is declared on your application's classpath. You need not do anything special to enable it. You can start
coding your application-specific Repository interfaces.

The following example defines a `Customer` class to model customers and map it to the {geode-name} `Customers` Region
by using the SDG {spring-data-geode-javadoc}/org/springframework/data/gemfire/mapping/annotation/Region.html[`@Region`]
mapping annotation:
>>>>>>> a4f0984f

.`Customer` entity class
====
[source,java]
----
package example.app.crm.model;

@Region("Customers")
class Customer {

    @Id
    private Long id;

    private String name;

}
----
====

<<<<<<< HEAD
The following example shows how to declare your repository (a.k.a. {wikipedia-docs}/Data_access_object[Data Access Object (DAO)]) for `Customers`:
=======
The following example shows how to declare your Repository (a.k.a. {wikipedia-docs}/Data_access_object[Data Access Object (DAO)])
for `Customers`:
>>>>>>> a4f0984f

.`CustomerRepository` for peristing and accessing `Customers`
====
[source,java]
----
package example.app.crm.repo;

interface CustomerRepository extends CrudRepository<Customer, Long> {

    List<Customer> findByLastNameLikeOrderByLastNameDescFirstNameAsc(String customerLastNameWildcard);

}
----
====

Then you can use the `CustomerRepository` in an application service class:

.Inject and use the `CustomerRepository`
====
[source,java]
----
package example.app;

@SpringBootApplication
@EnableEntityDefinedRegions(basePackageClasses = Customer.class)
class SpringBootApacheGeodeClientCacheApplication {

    public static void main(String[] args) {
        SpringApplication.run(SpringBootApacheGeodeClientCacheApplication.class, args);
    }

    @Bean
    ApplicationRunner runner(CustomerRepository customerRepository) {

        // Matches Williams, Wilson, etc.
        List<Customer> customers =
            customerRepository.findByLastNameLikeOrderByLastNameDescFirstNameAsc("Wil%");

        // process the list of matching customers...
    }
}
----
====

<<<<<<< HEAD
See Spring Data Commons' {spring-data-commons-docs-html}/#repositories[repositories abstraction]
and Spring Data for {geode-name}'s {spring-data-geode-docs-html}/#gemfire-repositories[repositories extension]
=======
See Spring Data Commons' {spring-data-commons-docs-html}/#repositories[Repositories abstraction]
and Spring Data for {geode-name}'s {spring-data-geode-docs-html}/#gemfire-repositories[Repositories extension]
>>>>>>> a4f0984f
for more detail.<|MERGE_RESOLUTION|>--- conflicted
+++ resolved
@@ -5,19 +5,6 @@
 Using Spring Data Repositories with {geode-name} makes short work of data access operations when you use {geode-name}
 as your System of Record (SoR) to persist your application's state.
 
-<<<<<<< HEAD
-{spring-data-commons-docs-html}/#repositories[Spring Data repositories] provide a convenient and powerful way
-to define basic CRUD and simple query data access operations by specifying the contract of those data access
-operations in a Java interface.
-
-Spring Boot for {geode-name} auto-configures the Spring Data for {geode-name} {spring-data-geode-docs-html}/#gemfire-repositories[repository extension]
-when either is declared on your application's classpath. You need not do anything special to enable it. You can
-start coding your application-specific Repository interfaces.
-
-The following example defines a `Customer` class to model customers and map it to the {geode-name} `Customers` region by using the SDG
-{spring-data-geode-javadoc}/org/springframework/data/gemfire/mapping/annotation/Region.html[`@Region`] mapping
-annotation:
-=======
 Using Spring Data Repositories with {geode-name} makes short work of data access operations when you use {geode-name}
 as your System of Record (SoR) to persist your application's state.
 
@@ -33,7 +20,6 @@
 The following example defines a `Customer` class to model customers and map it to the {geode-name} `Customers` Region
 by using the SDG {spring-data-geode-javadoc}/org/springframework/data/gemfire/mapping/annotation/Region.html[`@Region`]
 mapping annotation:
->>>>>>> a4f0984f
 
 .`Customer` entity class
 ====
@@ -53,12 +39,8 @@
 ----
 ====
 
-<<<<<<< HEAD
-The following example shows how to declare your repository (a.k.a. {wikipedia-docs}/Data_access_object[Data Access Object (DAO)]) for `Customers`:
-=======
 The following example shows how to declare your Repository (a.k.a. {wikipedia-docs}/Data_access_object[Data Access Object (DAO)])
 for `Customers`:
->>>>>>> a4f0984f
 
 .`CustomerRepository` for peristing and accessing `Customers`
 ====
@@ -103,11 +85,6 @@
 ----
 ====
 
-<<<<<<< HEAD
-See Spring Data Commons' {spring-data-commons-docs-html}/#repositories[repositories abstraction]
-and Spring Data for {geode-name}'s {spring-data-geode-docs-html}/#gemfire-repositories[repositories extension]
-=======
 See Spring Data Commons' {spring-data-commons-docs-html}/#repositories[Repositories abstraction]
 and Spring Data for {geode-name}'s {spring-data-geode-docs-html}/#gemfire-repositories[Repositories extension]
->>>>>>> a4f0984f
 for more detail.