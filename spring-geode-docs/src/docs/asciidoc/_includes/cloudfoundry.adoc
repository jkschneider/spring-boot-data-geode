[[cloudfoundry]]
== Pivotal CloudFoundry
:geode-name: {apache-geode-name}
:images-dir: ./images
:pcc-name: Pivotal Cloud Cache
:pcf-name: Pivotal CloudFoundry

<<<<<<< HEAD
NOTE: As of the VMware, Inc., acquisition of Pivotal Software, Inc., {pcf-name} (PCF) is now known as VMware Tanzu
Application Service (TAS) for VMs. Also, {pcc-name} (PCC) has been rebranded as VMware Tanzu GemFire for VMS.
This documentation will eventually be updated to reflect the rebranding.

In most cases, when you deploy (that is, "`push`") your Spring Boot applications to {pcf-name} (PCF), you bind your app
to one or more instances of the {pcc-name} (PCC) service.

In a nutshell, {pivotal-cloudcache-website}[{pcc-name}] (PCC) is a managed version of
{pivotal-gemfire-website}[Pivotal GemFire] that runs in {pivotal-cloudfoundry-website}[{pcf-name}] (PCF).
=======
NOTE: As of the VMware, Inc. acquisition of Pivotal Software, Inc., {pcf-name} (PCF) is now known as VMware Tanzu
Application Service (TAS) for VMs. Also, {pcc-name} (PCC) has been rebranded as VMware Tanzu GemFire for VMS.
This documentation will eventually be updated to reflect the rebranding.

In most cases, when you deploy (that is, `cf push`) your Spring Boot applications to {pcf-name} (PCF), you bind
your application to one or more instances of the {pcc-name} (PCC) service.

In a nutshell, {pivotal-cloudcache-website}[{pcc-name}] (PCC) is a managed version of
{pivotal-gemfire-website}[{pivotal-gemfire-name}] that runs in {pivotal-cloudfoundry-website}[{pcf-name}] (PCF).
>>>>>>> a4f0984f
When running in or across cloud environments (such as AWS, Azure, GCP, or PWS), PCC with PCF offers several advantages
over trying to run and manage your own standalone {geode-name} clusters. It handles many of the infrastructure-related,
operational concerns so that you need not do so.

[[cloudfoundry-cloudcache-security-auth-runtime-user-configuration]]
=== Running a Spring Boot application as a specific user

<<<<<<< HEAD
By default, Spring Boot applications run as a `cluster_operator` role-based user in {pcf-name} when the app is bound
to a {pcc-name} service instance.

A `cluster_operator` has full system privileges (that is, authorization) to do whatever that user wishes to involving
the PCC service instance. A `cluster_operator` has read and write access to all the data, can modify the schema
(for example, create and destroy regions, add and remove indexes, change eviction or expiration policies, and so on), start and stop servers
in the PCC cluster, or even modify permissions.

.About cluster_operator as the default user
****
One of the reasons why Spring Boot apps default to running as a `cluster_operator` is to allow configuration metadata to
be sent from the client to the server. Enabling configuration metadata to be sent from the client to the server is a
useful development-time feature and is as simple as annotating your main `@SpringBootApplication` class with
the `@EnableClusterConfiguration` annotation:
=======
By default, Spring Boot applications run as a `cluster_operator` role-based user in {pcf-name} when the application
is bound to a {pcc-name} service instance.

A `cluster_operator` has full system privileges (that is, authorization) to do whatever that user wishes to involving
the PCC service instance. A `cluster_operator` has read and write access to all the data, can modify the schema (for
example, create and destroy Regions, add and remove Indexes, change eviction or expiration policies, and so on), start
and stop servers in the PCC cluster, or even modify permissions.

.About cluster_operator as the default user
****
One of the reasons why Spring Boot applications default to running as a `cluster_operator` is to allow configuration
metadata to be sent from the client to the server. Enabling configuration metadata to be sent from the client to the
server is a useful development-time feature and is as simple as annotating your main `@SpringBootApplication` class
with the `@EnableClusterConfiguration` annotation:
>>>>>>> a4f0984f

.Using `@EnableClusterConfiguration`
====
[source,java]
----
@SpringBootApplication
@EnableClusterConfiguration(useHttp = true)
class SpringBootApacheGeodeClientCacheApplication {  }
----
====

<<<<<<< HEAD
With `@EnableClusterConfiguration`, region and OQL index configuration, metadata that is defined on the client can be sent to
servers in the PCC cluster. {geode-name} requires matching regions by name on both the client and the servers in order for
clients to send and receive data to and from the cluster.

For example, when you declare the region where an application entity is persisted by using the `@Region` mapping
annotation and declare the `@EnableEntityDefinedRegions` annotation on the main `@SpringBootApplication`
class in conjunction with the `@EnableClusterConfiguration` annotation, not only does SBDG create the required
client region, but it also sends the configuration metadata for this region to the servers in the cluster to create
the matching, required server region, where the data for your application entity is managed.
=======
With `@EnableClusterConfiguration`, Region and OQL Index configuration metadata that is defined on the client can be
sent to servers in the PCC cluster. {geode-name} requires matching Regions by name on both the client and the servers
in order for clients to send and receive data to and from the cluster.

For example, when you declare the Region where an application entity is persisted by using the `@Region` mapping
annotation and declare the `@EnableEntityDefinedRegions` annotation on the main `@SpringBootApplication` class
in conjunction with the `@EnableClusterConfiguration` annotation, not only does SBDG create the required client Region,
but it also sends the configuration metadata for this Region to the servers in the cluster to create the matching,
required server Region, where the data for your application entity is managed.
>>>>>>> a4f0984f
****

However...

> With great power comes great responsibility. - Uncle Ben

<<<<<<< HEAD
Not all Spring Boot applications that PCC need to change the schema or even modify data. Rather, certain apps
may need only read access. Therefore, it is ideal to be able to configure your Spring Boot applications to run with
a different user at runtime other than the auto-configured `cluster_operator`, by default.

A prerequisite for running a Spring Boot application by using PCC with a specific user is to create a user with restricted
permissions by using {pcf-name} AppsManager while provisioning the PCC service instance to which the Spring Boot app
is bound.
=======
Not all Spring Boot applications using PCC need to change the schema or even modify data. Rather, certain applications
may need only read access. Therefore, it is ideal to be able to configure your Spring Boot applications to run with
a different user at runtime other than the auto-configured `cluster_operator`, by default.

A prerequisite for running a Spring Boot application in PCC with a specific user is to create a user with restricted
permissions by using {pcf-name} AppsManager while provisioning the PCC service instance to which the Spring Boot
application is bound.
>>>>>>> a4f0984f

Configuration metadata for the PCC service instance might appear as follows:

.{pcc-name} configuration metadata
====
[source,json]
----
{
  "p-cloudcache":[{
    "credentials": {
      "distributed_system_id": "0",
      "locators": [ "localhost[55221]" ],
      "urls": {
        "gfsh": "https://cloudcache-12345.services.cf.pws.com/gemfire/v1",
        "pulse": "https://cloudcache-12345.services.cf.pws.com/pulse"
      },
      "users": [{
        "password": "*****",
        "roles": [ "cluster_operator" ],
        "username": "cluster_operator_user"
      }, {
        "password": "*****",
        "roles": [ "developer" ],
        "username": "developer_user"
      }, {
        "password": "*****",
        "roles": [ "read-only-user" ],
        "username": "guest"
      }],
      "wan": {
        "sender_credentials": {
          "active": {
            "password": "*****",
            "username": "gateway-sender-user"
          }
        }
      }
    },
    "name": "jblum-pcc",
    "plan": "small",
    "tags": [ "gemfire", "cloudcache", "database", "pivotal" ]
  }]
}
----
====

<<<<<<< HEAD
In the PCC service instance configuration metadata shown in the preceding example, we see a `guest` user with the `read-only-user` role.
If the `read-only-user` role is properly configured with read-only permissions as the name implies, we could
configure our Spring Boot application to run as `guest` with read-only access:

.Configuring a Spring Boot app to run as a specific user
=======
In the PCC service instance configuration metadata shown in the preceding example, we see a `guest` user with
the `read-only-user` role. If the `read-only-user` role is properly configured with read-only permissions as the name
implies, we could configure our Spring Boot application to run as `guest` with read-only access:

.Configuring a Spring Boot application to run as a specific user
>>>>>>> a4f0984f
====
[source,properties]
----
# Spring Boot application.properties for PCF when using PCC

spring.data.gemfire.security.username=guest
----
====

TIP: The `spring.data.gemfire.security.username` property corresponds directly to the SDG `@EnableSecurity` annotation's
<<<<<<< HEAD
`securityUsername` attribute.
See the {spring-data-geode-javadoc}/org/springframework/data/gemfire/config/annotation/EnableSecurity.html#securityUsername--[Javadoc]
for more details.

The `spring.data.gemfire.security.username` property is the same property used by Spring Data for {geode-name} (SDG) to
configure the runtime user of your Spring Data application when you connect to an externally managed {geode-name} cluster.

In this case, SBDG uses the configured username to look up the authentication credentials of the user to set
the username and password used by the Spring Boot `ClientCache` app when connecting to PCC while running in PCF.
=======
`securityUsername` attribute. See the
{spring-data-geode-javadoc}/org/springframework/data/gemfire/config/annotation/EnableSecurity.html#securityUsername--[Javadoc]
for more details.

The `spring.data.gemfire.security.username` property is the same property used by Spring Data for {geode-name} (SDG) to
configure the runtime user of your Spring Data application when you connect to an externally managed {geode-name}
cluster.

In this case, SBDG uses the configured username to look up the authentication credentials of the user to set
the username and password used by the Spring Boot `ClientCache` application when connecting to PCC while running in PCF.
>>>>>>> a4f0984f

If the username is not valid, an `IllegalStateException` is thrown.

By using {spring-boot-docs-html}/#boot-features-profiles[Spring profiles], it would be a simple matter to configure
the Spring Boot application to run with a different user depending on environment.

<<<<<<< HEAD
See the {pcc-name} documentation on {pivotal-cloudcache-docs}/security.html[Security] for configuring users with
=======
See the {pcc-name} documentation on {pivotal-cloudcache-docs}/security.html[security] for configuring users with
>>>>>>> a4f0984f
assigned roles and permissions.

[[cloudfoundry-cloudcache-security-auth-autoconfiguration-override]]
==== Overriding Authentication Auto-configuration

<<<<<<< HEAD
It should be generally understood that auto-configuration for client authentication is available only for managed
environments, such as {pcf-name}. When running in externally managed environments, you must explicitly set a username
and password to authenticate, as described in <<geode-security-auth-clients-non-managed>>.
=======
It should be understood that auto-configuration for client authentication is available only for managed environments,
such as {pcf-name}. When running in externally managed environments, you must explicitly set a username and password
to authenticate, as described in <<geode-security-auth-clients-non-managed>>.
>>>>>>> a4f0984f

To completely override the auto-configuration of client authentication, you can set both a username and a password:

.Overriding Security Authentication Auto-configuration with explicit username and password
====
[source,txt]
----
# Spring Boot application.properties

spring.data.gemfire.security.username=MyUser
spring.data.gemfire.security.password=MyPassword
----
====

<<<<<<< HEAD
In this case, SBDG's auto-configuration for authentication is effectively disabled and security credentials
are not extracted from the environment.
=======
In this case, SBDG's auto-configuration for authentication is effectively disabled and security credentials are not
extracted from the environment.
>>>>>>> a4f0984f

[[cloudfoundry-cloudcache-serviceinstance-targeting]]
=== Targeting Specific {pcc-name} Service Instances

It is possible to provision multiple instances of the {pcc-name} service in your {pcf-name} environment. You can then
bind multiple PCC service instances to your Spring Boot application.

However, Spring Boot for {geode-name} (SBDG) only auto-configures one PCC service instance for your Spring Boot
<<<<<<< HEAD
application. This does not mean that it is not possible to use multiple PCC service instances with your Spring Boot app,
just that SBDG only auto-configures one service instance for you.

You must select which PCC service instance your Spring Boot app automatically auto-configures for you when you have
multiple instances and want to target a specific PCC service instance to use.
=======
application. This does not mean that it is not possible to use multiple PCC service instances with your Spring Boot
application, just that SBDG only auto-configures one service instance for you.

You must select which PCC service instance your Spring Boot application automatically auto-configures for you when
you have multiple instances and want to target a specific PCC service instance to use.
>>>>>>> a4f0984f

To do so, declare the following SBDG property in Spring Boot `application.properties`:

.Spring Boot application.properties targeting a specific PCC service instance by name
====
[source,properties]
----
# Spring Boot application.properties

spring.boot.data.gemfire.cloud.cloudfoundry.service.cloudcache.name=pccServiceInstanceTwo
----
====

The `spring.boot.data.gemfire.cloud.cloudfoundry.service.cloudcache.name` property tells SBDG which PCC service instance
to auto-configure.

<<<<<<< HEAD
If the PCC service instance identified by the property does not exist, SBDG throws
an `IllegalStateException` stating the PCC service instance by name could not be found.

If you did not set the property and your Spring Boot app is bound to multiple PCC service instances,
=======
If the PCC service instance identified by the property does not exist, SBDG throws an `IllegalStateException`
stating the PCC service instance by name could not be found.

If you did not set the property and your Spring Boot application is bound to multiple PCC service instances,
>>>>>>> a4f0984f
SBDG auto-configures the first PCC service instance it finds by name, alphabetically.

If you did not set the property and no PCC service instance is found, SBDG logs a warning.

[[cloudfoundry-cloudcache-multiinstance-using]]
=== Using Multiple {pcc-name} Service Instances

<<<<<<< HEAD
If you want to use multiple PCC service instances with your Spring Boot application, you need to configure
multiple connection `Pools` connected to each PCC service instance used by your Spring Boot application.
=======
If you want to use multiple PCC service instances with your Spring Boot application, you need to configure multiple
connection `Pools` connected to each PCC service instance used by your Spring Boot application.
>>>>>>> a4f0984f

The configuration would be similar to the following:

.Multiple {pcc-name} Service Instance Configuration
====
[source,java]
----
@Configuration
@EnablePools(pools = {
  @EnablePool(name = "PccOne"),
  @EnablePool(name = "PccTwo"),
  ...,
  @EnablePool(name = "PccN")
})
class PccConfiguration {
  // ...
}
----
====

You would then externalize the configuration for the individually declared `Pools` in Spring Boot
`application.properties`:

<<<<<<< HEAD
.Configuring Pool Locator connection endpoints
=======
.Configuring Locator-based Pool connections
>>>>>>> a4f0984f
====
[source,properties]
----
# Spring Boot `application.properties`

spring.data.gemfire.pool.pccone.locators=pccOneHost1[port1], pccOneHost2[port2], ..., pccOneHostN[portN]

spring.data.gemfire.pool.pcctwo.locators=pccTwoHost1[port1], pccTwoHost2[port2], ..., pccTwoHostN[portN]
----
====

NOTE: Though less common, you can also configure the `Pool` of connections to target specific servers in the cluster
by setting the `spring.data.gemfire.pool.<named-pool>.severs` property.

TIP: Keep in mind that properties in Spring Boot `application.properties` can refer to other properties:
<<<<<<< HEAD
`property=$\{otherProperty}`. This lets you further externalize properties by using Java system properties
or environment variables.

A client region is then assigned the pool of connections that are used to send data to and from
the specific PCC service instance (cluster):

.Assigning a pool to a client region
=======
`property=$\{otherProperty}`. This lets you further externalize properties by using Java System properties
or environment variables.

A client Region is then assigned the Pool of connections that are used to send data to and from the specific
PCC service instance (cluster):

.Assigning a Pool to a client Region
>>>>>>> a4f0984f
====
[source,java]
----
@Configuration
class GeodeConfiguration {

  @Bean("Example")
  ClientRegionFactoryBean exampleRegion(GemFireCache gemfireCache,
      @Qualifier("PccTwo") Pool poolForPccTwo) {

    ClientRegionFactoryBean exampleRegion = new ClientRegionFactoryBean();

    exampleRegion.setCache(gemfireCache);
    exampleRegion.setPool(poolForPccTwo);
    exampleRegion.setShortcut(ClientRegionShortcut.PROXY);

    return exampleRegion;
  }
}
----
====

<<<<<<< HEAD
You can configure as many pools and client regions as  your application needs. Again, the `Pool` determines
the {pcc-name} service instance and cluster in which the data for the client region resides.
=======
You can configure as many Pools and client Regions as your application needs. Again, the `Pool` determines
the {pcc-name} service instance and cluster in which the data for the client Region resides.
>>>>>>> a4f0984f

NOTE: By default, SBDG configures all `Pools` declared in a Spring Boot `ClientCache` application to connect to
and use a single PCC service instance. This may be a targeted PCC service instance when you use the
`spring.boot.data.gemfire.cloud.cloudfoundry.service.cloudcache.name` property
as discussed <<cloudfoundry-cloudcache-multiinstance-using,earlier>>.

[[cloudfoundry-geode]]
=== Hybrid {pcf-name} and {geode-name} Spring Boot Applications

<<<<<<< HEAD
Sometimes, it is desirable to deploy (that is, "`push`") and run your Spring Boot applications in {pcf-name} but still
connect your Spring Boot applications to an externally managed, standalone {geode-name} cluster.

Spring Boot for {geode-name} (SBDG) makes this a non-event and honors its "`little to no code or configuration changes
necessary`" goal. Regardless of your runtime choice, it should "`just work!`"
=======
Sometimes, it is desirable to deploy (that is, `cf push`) and run your Spring Boot applications in {pcf-name}
but still connect your Spring Boot applications to an externally managed, standalone {geode-name} cluster.

Spring Boot for {geode-name} (SBDG) makes this a non-event and honors its "_little to no code or configuration changes
necessary_" goal. Regardless of your runtime choice, it should just work!
>>>>>>> a4f0984f

To help guide you through this process, we cover the following topics:

. Install and Run PCFDev.
. Start an {geode-name} cluster.
. Create a User-Provided Service (CUPS).
. Push and Bind a Spring Boot application.
. Run the Spring Boot application.

[[cloudfoundry-geode-pcfdev]]
==== Running PCFDev

<<<<<<< HEAD
For this exercise, we use https://pivotal.io/pcf-dev[PCF Dev].
=======
For this exercise, we use https://docs.pivotal.io/pcf-dev/install-osx.html[PCF Dev].
>>>>>>> a4f0984f

PCF Dev, much like PCF, is an elastic application runtime for deploying, running, and managing your Spring Boot
applications. However, it does so in the confines of your local development environment -- that is, your workstation.

<<<<<<< HEAD
Additionally, PCF Dev provides several services, such as MySQL, Redis, and RabbitMQ.
You Spring Boot application can bind and use these services to accomplish its tasks.

However, PCF Dev lacks the {pcc-name} service that is available in PCF. This is actually ideal for this exercise,
since we are trying to build and run Spring Boot applications in a PCF environment but connect to an externally managed,
=======
Additionally, PCF Dev provides several services, such as MySQL, Redis, and RabbitMQ. You Spring Boot application
can bind to and use these services to accomplish its tasks.

However, PCF Dev lacks the {pcc-name} service that is available in PCF. This is actually ideal for this exercise since
we are trying to build and run Spring Boot applications in a PCF environment but connect to an externally managed,
>>>>>>> a4f0984f
standalone {geode-name} cluster.

As a prerequisite, you need to follow the steps outlined in the
https://pivotal.io/platform/pcf-tutorials/getting-started-with-pivotal-cloud-foundry-dev/introduction[tutorial]
to get PCF Dev set up and running on your workstation.

<<<<<<< HEAD
To run PCF Dev, execute the following `cf` CLI command, replacing the path to the TGZ file
with the file you acquired from the https://network.pivotal.io/products/pcfdev[download]:
=======
To run PCF Dev, execute the following `cf` CLI command, replacing the path to the TGZ file with the file you acquired
from the https://network.pivotal.io/products/pcfdev[download]:
>>>>>>> a4f0984f

.Start PCF Dev
====
[source,txt]
----
$ cf dev start -f ~/Downloads/Pivotal/CloudFoundry/Dev/pcfdev-v1.2.0-darwin.tgz
----
====

You should see output similar to the following:

.Running PCF Dev
====
[source,txt]
----
Downloading Network Helper...
Progress: |====================>| 100.0%
Installing cfdevd network helper (requires administrator privileges)...
Password:
Setting up IP aliases for the BOSH Director & CF Router (requires administrator privileges)
Downloading Resources...
Progress: |====================>| 100.0%
Setting State...
WARNING: PCF Dev requires 8192 MB of RAM to run. This machine may not have enough free RAM.
Creating the VM...
Starting VPNKit...
Waiting for the VM...
Deploying the BOSH Director...

Deploying PAS...
  Done (14m34s)
Deploying Apps-Manager...
  Done (1m41s)

 	 ██████╗  ██████╗███████╗██████╗ ███████╗██╗   ██╗
 	 ██╔══██╗██╔════╝██╔════╝██╔══██╗██╔════╝██║   ██║
 	 ██████╔╝██║     █████╗  ██║  ██║█████╗  ██║   ██║
 	 ██╔═══╝ ██║     ██╔══╝  ██║  ██║██╔══╝  ╚██╗ ██╔╝
 	 ██║     ╚██████╗██║     ██████╔╝███████╗ ╚████╔╝
 	 ╚═╝      ╚═════╝╚═╝     ╚═════╝ ╚══════╝  ╚═══╝
 	             is now running!

 	To begin using PCF Dev, please run:
 	    cf login -a https://api.dev.cfdev.sh --skip-ssl-validation

 	Admin user => Email: admin / Password: admin
 	Regular user => Email: user / Password: pass

 	To access Apps Manager, navigate here: https://apps.dev.cfdev.sh

 	To deploy a particular service, please run:
 	    cf dev deploy-service <service-name> [Available services: mysql,redis,rabbitmq,scs]
----
====

To use the `cf` CLI tool, you must login to the PCF Dev environment:

.Login to PCF Dev using `cf` CLI
====
[source,txt]
----
$ cf login -a https://api.dev.cfdev.sh --skip-ssl-validation
----
====

You can also access the https://apps.dev.cfdev.sh/[PCF Dev Apps Manager] tool from your Web browser at the following URL:

https://apps.dev.cfdev.sh/

<<<<<<< HEAD
Apps Manager provides a nice UI to manage your org, space, services, and apps. It lets you push and update apps,
=======
Apps Manager provides a nice UI to manage your org, space, services and apps. It lets you push and update apps,
>>>>>>> a4f0984f
create services, bind apps to the services, and start and stop your deployed applications, among many other things.

[[cloudfoundry-geode-cluster]]
==== Running an {geode-name} Cluster

<<<<<<< HEAD
Now that PCF Dev is set up and running, you need to start an external, standalone {geode-name} cluster to which our Spring Boot
application connects and use it to manage its data.

You need to install a {apache-geode-website}/releases/[distribution] of {geode-name} on your workstation.
Then you must set the `$GEODE` environment variable. It is also convenient to add `$GEODE/bin` to your system `$PATH`.
=======
Now that PCF Dev is set up and running, you need to start an external, standalone {geode-name} cluster to which our
Spring Boot application connects and uses to manage its data.

You need to install a {apache-geode-website}/releases/[distribution] of {geode-name} on your computer. Then you must
set the `$GEODE` environment variable. It is also convenient to add `$GEODE/bin` to your system `$PATH`.
>>>>>>> a4f0984f

Afterward, you can launch the Geode Shell (_Gfsh_) tool:

.Running Gfsh
====
[source,txt]
----
$ echo $GEODE
/Users/jblum/pivdev/apache-geode-1.6.0

$ gfsh
    _________________________     __
   / _____/ ______/ ______/ /____/ /
  / /  __/ /___  /_____  / _____  /
 / /__/ / ____/  _____/ / /    / /
/______/_/      /______/_/    /_/    1.6.0

Monitor and Manage Apache Geode
gfsh>
----
====

We have provided the Gfsh shell script that you can use to start the {geode-name} cluster:

.Gfsh shell script to start the {geode-name} cluster
====
[source,txt]
----
include::{docs-resources-dir}/geode/bin/start-cluster.gfsh[]
----
====

<<<<<<< HEAD
The `start-cluster.gfsh` shell script starts one Geode locator and one Geode server.

A locator is used by clients to discover and connect to servers in the cluster to manage its data. A locator
is also used by new servers that join a cluster as peer members, which lets the cluster be elastically scaled out
(or scaled down, as needed). A Geode server stores the data for the application.

You can start as many locators or servers as necessary to meet the availability and load demands of your application.
The more locators and servers your cluster has, the more resilient it is to failure. However, you should
size your cluster accordingly, based on your application's needs, since there is overhead relative to the cluster size.

You see output similar to the following when starting the locator and server:
=======
The `start-cluster.gfsh` shell script starts one Geode Locator and one Geode server.

A Locator is used by clients to discover and connect to servers in a cluster to manage its data. A Locator is also used
by new servers that join a cluster as peer members, which lets the cluster be elastically scaled out (or scaled down,
as needed). A Geode server stores the data for the application.

You can start as many Locators or servers as necessary to meet the availability and load demands of your application.
The more Locators and servers your cluster has, the more resilient it is to failure. However, you should size your
cluster accordingly, based on your application's needs, since there is overhead relative to the cluster size.

You see output similar to the following when starting the Locator and server:
>>>>>>> a4f0984f

.Starting the {geode-name} cluster
====
[source,txt]
----
gfsh>start locator --name=LocatorOne --log-level=config --classpath=/Users/jblum/pivdev/spring-boot-data-geode/apache-geode-extensions/build/libs/apache-geode-extensions-1.1.0.BUILD-SNAPSHOT.jar --J=-Dgemfire.security-manager=org.springframework.geode.security.TestSecurityManager --J=-Dgemfire.http-service-port=8080
Starting a Geode Locator in /Users/jblum/pivdev/lab/LocatorOne...
..
Locator in /Users/jblum/pivdev/lab/LocatorOne on 10.99.199.24[10334] as LocatorOne is currently online.
Process ID: 14358
Uptime: 1 minute 1 second
Geode Version: 1.6.0
Java Version: 1.8.0_192
Log File: /Users/jblum/pivdev/lab/LocatorOne/LocatorOne.log
JVM Arguments: -Dgemfire.enable-cluster-configuration=true -Dgemfire.load-cluster-configuration-from-dir=false -Dgemfire.log-level=config -Dgemfire.security-manager=org.springframework.geode.security.TestSecurityManager -Dgemfire.http-service-port=8080 -Dgemfire.launcher.registerSignalHandlers=true -Djava.awt.headless=true -Dsun.rmi.dgc.server.gcInterval=9223372036854775806
Class-Path: /Users/jblum/pivdev/apache-geode-1.6.0/lib/geode-core-1.6.0.jar:/Users/jblum/pivdev/spring-boot-data-geode/apache-geode-extensions/build/libs/apache-geode-extensions-1.1.0.BUILD-SNAPSHOT.jar:/Users/jblum/pivdev/apache-geode-1.6.0/lib/geode-dependencies.jar

Security Manager is enabled - unable to auto-connect. Please use "connect --locator=10.99.199.24[10334] --user --password" to connect Gfsh to the locator.

Authentication required to connect to the Manager.

gfsh>connect
Connecting to Locator at [host=localhost, port=10334] ..
Connecting to Manager at [host=10.99.199.24, port=1099] ..
user: admin
password: *****
Successfully connected to: [host=10.99.199.24, port=1099]

gfsh>start server --name=ServerOne --log-level=config --user=admin --password=admin --classpath=/Users/jblum/pivdev/spring-boot-data-geode/apache-geode-extensions/build/libs/apache-geode-extensions-1.1.0.BUILD-SNAPSHOT.jar
Starting a Geode Server in /Users/jblum/pivdev/lab/ServerOne...
....
Server in /Users/jblum/pivdev/lab/ServerOne on 10.99.199.24[40404] as ServerOne is currently online.
Process ID: 14401
Uptime: 3 seconds
Geode Version: 1.6.0
Java Version: 1.8.0_192
Log File: /Users/jblum/pivdev/lab/ServerOne/ServerOne.log
JVM Arguments: -Dgemfire.default.locators=10.99.199.24[10334] -Dgemfire.security-username=admin -Dgemfire.start-dev-rest-api=false -Dgemfire.security-password=******** -Dgemfire.use-cluster-configuration=true -Dgemfire.log-level=config -XX:OnOutOfMemoryError=kill -KILL %p -Dgemfire.launcher.registerSignalHandlers=true -Djava.awt.headless=true -Dsun.rmi.dgc.server.gcInterval=9223372036854775806
Class-Path: /Users/jblum/pivdev/apache-geode-1.6.0/lib/geode-core-1.6.0.jar:/Users/jblum/pivdev/spring-boot-data-geode/apache-geode-extensions/build/libs/apache-geode-extensions-1.1.0.BUILD-SNAPSHOT.jar:/Users/jblum/pivdev/apache-geode-1.6.0/lib/geode-dependencies.jar
----
====

Once the cluster has been started successfully, you can list the members:

.List members of the cluster
====
[source,txt]
----
gfsh>list members
   Name    | Id
---------- | -----------------------------------------------------------------
LocatorOne | 10.99.199.24(LocatorOne:14358:locator)<ec><v0>:1024 [Coordinator]
ServerOne  | 10.99.199.24(ServerOne:14401)<v1>:1025
----
====

Currently, we have not defined any regions in which to store our application's data:

.No Application Regions
====
[source,txt]
----
gfsh>list regions
No Regions Found
----
====

<<<<<<< HEAD
This is deliberate, since we are going to let the application drive its schema structure, both on the client (app)
as well as on the server side (cluster). We cover this in more detail later in this chapter.
=======
This is deliberate, since we are going to let the application drive its schema structure, both on the client
(application) as well as on the server-side (cluster). We cover this in more detail later in this chapter.
>>>>>>> a4f0984f

[[cloudfoundry-geode-cups]]
==== Creating a User-Provided Service

Now that we have PCF Dev and a small {geode-name} cluster up and running, it is time to create a user-provided service
to the external, standalone {geode-name} cluster that we started in <<cloudfoundry-geode-cluster,step 2>>.

<<<<<<< HEAD
As mentioned, PCF Dev offers the MySQL, Redis and RabbitMQ services (among others). However, to use {geode-name} in
the same capacity as you would {pcc-name} when running in a production-grade PCF environment, you need to create a
user-provided service for the standalone {geode-name} cluster.
=======
As mentioned, PCF Dev offers MySQL, Redis and RabbitMQ services (among others). However, to use {geode-name} in the same
capacity as you would {pcc-name} when running in a production-grade PCF environment, you need to create a user-provided
service for the standalone {geode-name} cluster.
>>>>>>> a4f0984f

To do so, run the following `cf` CLI command:

.cf cups command
====
[source,txt]
----
$ cf cups <service-name> -t "gemfire, cloudcache, database, pivotal" -p '<service-credentials-in-json>'
----
====

NOTE: It is important that you specify the tags (`gemfire`, `cloudcache`, `database`, `pivotal`) exactly as shown
in the preceding `cf` CLI command.

<<<<<<< HEAD
The argument passed to the `-p` command-line option is a JSON document (object) containing the credentials
for our user-provided service.
=======
The argument passed to the `-p` command-line option is a JSON document (object) containing the credentials for our
user-provided service.
>>>>>>> a4f0984f

The JSON object is as follows:

.User-Provided Service Crendentials JSON
====
[source,json]
----
{
	"locators": [ "<hostname>[<port>]" ],
	"urls": { "gfsh": "https://<hostname>/gemfire/v1" },
	"users": [{ "password": "<password>", "roles": [ "cluster_operator" ], "username": "<username>" }]
}
----
====

The complete `cf` CLI command would be similar to the following:

.Example `cf cups` command
====
[source,txt]
----
cf cups apacheGeodeService -t "gemfire, cloudcache, database, pivotal" \
  -p '{ "locators": [ "10.99.199.24[10334]" ], "urls": { "gfsh": "https://10.99.199.24/gemfire/v1" }, "users": [{ "password": "admin", "roles": [ "cluster_operator" ], "username": "admin" }] }'
----
====

<<<<<<< HEAD
We replaced the `<hostname>` placeholder tag with the IP address of our external {geode-name} locator. You can find the IP address
in the _Gfsh_ `start locator` output shown in the preceding example.
=======
We replaced the `<hostname>` placeholder with the IP address of our standalone {geode-name} Locator. You can find
the IP address in the Gfsh `start locator` command output shown in the preceding example.
>>>>>>> a4f0984f

Additionally, the `<port>` placeholder has been replaced with the default Locator port, `10334`,

Finally, we set the `username` and `password` accordingly.

TIP: Spring Boot for {geode-name} (SBDG) provides template files in the `{docs-dir}/src/main/resources` directory.

Once the service has been created, you can query the details of the service from the `cf` CLI:

<<<<<<< HEAD
=======
.Query the CF Dev Services
>>>>>>> a4f0984f
====
[source,txt]
----
$ cf services
Getting services in org cfdev-org / space cfdev-space as admin...

name                 service         plan   bound apps      last operation   broker
apacheGeodeService   user-provided          boot-pcc-demo


$ cf service apacheGeodeService
Showing info of service apacheGeodeService in org cfdev-org / space cfdev-space as admin...

name:      apacheGeodeService
service:   user-provided
tags:      gemfire, cloudcache, database, pivotal

bound apps:
name            binding name   status             message
boot-pcc-demo                  create succeeded
----
====

You can also view the "apacheGeodeService" from Apps Manager, starting from the `Service` tab in your org and space:

image::{images-dir}/pcfdev-appsmanager-org-space-services.png[]

<<<<<<< HEAD
By clicking on the "apacheGeodeService" service entry in the table, you can get all the service details,
such as the bound apps:

image::{images-dir}/pcfdev-appsmanager-org-space-service-boundapps.png[]

You can also view and set the onfiguration:

image::{images-dir}/pcfdev-appsmanager-org-space-service-configuration.png[]

This brief section did not cover all the capabilities of the Apps Manager.
We suggest you explore its UI to see all that is possible.
=======
By clicking on the "apacheGeodeService" service entry in the table, you can get all the service details, such as
the bound apps:

image::{images-dir}/pcfdev-appsmanager-org-space-service-boundapps.png[]

You can also view and set the configuration:

image::{images-dir}/pcfdev-appsmanager-org-space-service-configuration.png[]

This brief section did not cover all the capabilities of the Apps Manager. We suggest you explore its UI to see all
that is possible.
>>>>>>> a4f0984f

TIP: You can learn more about CUPS in the
{pivotal-cloudfoundry-docs}/devguide/services/user-provided.html[PCF documentation].

[[cloudfoundry-geode-app]]
==== Push and Bind a Spring Boot application

<<<<<<< HEAD
Now it is time to push a Spring Boot application to PCF Dev and bind the app to the `apacheGeodeService`.

Any Spring Boot `ClientCache` application that uses SBDG works for this purpose. For this example, we use
the https://github.com/jxblum/PCCDemo/tree/sbdg-doc-ref[PCCDemo] application, which is available in GitHub.
=======
Now it is time to push a Spring Boot application to PCF Dev and bind the application to the `apacheGeodeService`.

Any Spring Boot `ClientCache` application that uses SBDG works for this purpose. For this example, we use the
https://github.com/jxblum/PCCDemo/tree/sbdg-doc-ref[PCCDemo] application, which is available in GitHub.
>>>>>>> a4f0984f

After cloning the project to your computer, you must run a build to produce the artifact to push to PCF Dev:

<<<<<<< HEAD
.Build the PCCDemo app
=======
.Build the PCCDemo application
>>>>>>> a4f0984f
====
[source,txt]
----
$ mvn clean package
----
====

<<<<<<< HEAD
Then you can push the app to PCF Dev with the following `cf` CLI command:

.Push app to PCF Dev
=======
Then you can push the application to PCF Dev with the following `cf` CLI command:

.Push the application to PCF Dev
>>>>>>> a4f0984f
====
[source,txt]
----
$ cf push boot-pcc-demo -u none --no-start -p target/client-0.0.1-SNAPSHOT.jar
----
====

Once the application has been successfully deployed to PCF Dev, you can get the application details:

<<<<<<< HEAD
.Details for deployed app
=======
.Get details for the deployed application
>>>>>>> a4f0984f
====
[source,txt]
----
$ cf apps
Getting apps in org cfdev-org / space cfdev-space as admin...
OK

name            requested state   instances   memory   disk   urls
boot-pcc-demo   stopped           0/1         768M     1G     boot-pcc-demo.dev.cfdev.sh


$ cf app boot-pcc-demo
Showing health and status for app boot-pcc-demo in org cfdev-org / space cfdev-space as admin...

name:              boot-pcc-demo
requested state:   stopped
routes:            boot-pcc-demo.dev.cfdev.sh
last uploaded:     Tue 02 Jul 00:34:09 PDT 2019
stack:             cflinuxfs3
buildpacks:        https://github.com/cloudfoundry/java-buildpack.git

type:           web
instances:      0/1
memory usage:   768M
     state   since                  cpu    memory   disk     details
#0   down    2019-07-02T21:48:25Z   0.0%   0 of 0   0 of 0

type:           task
instances:      0/0
memory usage:   256M

There are no running instances of this process.
----
====

<<<<<<< HEAD
You can bind the PPCDemo app to the `apacheGeodeService` using the `cf` CLI command:

.Bind app to apacheGeodeService using CLI
=======
You can bind the PPCDemo application to the `apacheGeodeService` using the `cf` CLI command:

.Bind application to `apacheGeodeService` using CLI
>>>>>>> a4f0984f
====
[source,txt]
----
cf bind-service boot-pcc-demo apacheGeodeService
----
====

<<<<<<< HEAD
Alternatively, you can create a YAML file (`manifest.yml` in `src/main/resources`) that contains the
deployment descriptor:

.Example YAML deployment descriptor file
=======
Alternatively, you can create a YAML file (`manifest.yml` in `src/main/resources`) that contains
the deployment descriptor:

.Example YAML deployment descriptor
>>>>>>> a4f0984f
====
[source,yml]
----
\---
applications:
  - name: boot-pcc-demo
    memory: 768M
    instances: 1
    path: ./target/client-0.0.1-SNAPSHOT.jar
    services:
      - apacheGeodeService
    buildpacks:
      - https://github.com/cloudfoundry/java-buildpack.git
----
====

<<<<<<< HEAD
You can also use Apps Manager to view app details and bind and unbind additional services. Start by navigating to
the `App` tab under your org and space:
=======
You can also use Apps Manager to view application details and bind and unbind additional services.
Start by navigating to the `App` tab under your org and space:
>>>>>>> a4f0984f

image::{images-dir}/pcfdev-appsmanager-org-space-apps.png[]

From there, you can click on the desired application and navigate to the `Overview`:

image::{images-dir}/pcfdev-appsmanager-org-space-app-overview.png[]

<<<<<<< HEAD
You can also review the app `Settings`. Specifically, we are looking at the configuration of the app once it is bound to
the `apacheGeodeService`, as seen in the `VCAP_SERVICES` environment variable:
=======
You can also review the application `Settings`. Specifically, we are looking at the configuration of the applicatinon
once it is bound to the `apacheGeodeService`, as seen in the `VCAP_SERVICES` environment variable:
>>>>>>> a4f0984f

image::{images-dir}/pcfdev-appsmanager-org-space-app-settings-envvars.png[]

This JSON document structure is not unlike the configuration used to bind your Spring Boot `ClientCache` application
<<<<<<< HEAD
to the {pcc-name} service when deploying the same app to {pcf-name}. This is actually key if you want to minimize
the amount of boilerplate code and configuration changes when you migrate between different CloudFoundry environments,
even https://www.cloudfoundry.org/[Open Source CloudFoundry].

Again, SBDG's entire goal is to simply the effort for you to build, run, and manage your application,
in whatever context your application lands, even if it changes later. If you follow the steps in this documentation,
you can realize that goal.
=======
to the {pcc-name} service when deploying the same application to {pcf-name}. This is actually key if you want to
minimize the amount of boilerplate code and configuration changes when you migrate between different CloudFoundry
environments, even https://www.cloudfoundry.org/[Open Source CloudFoundry].

Again, SBDG's goal is to simply the effort for you to build, run, and manage your application, in whatever context
your application lands, even if it changes later. If you follow the steps in this documentation, you can realize
that goal.
>>>>>>> a4f0984f

[[cloudfoundry-geode-app-run]]
==== Running the Spring Boot application

All that is left to do now is run the application.

<<<<<<< HEAD
You can start the PCCDemo app from the `cf` CLI by using the following command:

.Start the Spring Boot app
=======
You can start the PCCDemo application from the `cf` CLI by using the following command:

.Start the Spring Boot application
>>>>>>> a4f0984f
====
[source,txt]
----
$ cf start boot-pcc-demo
----
====

<<<<<<< HEAD
Alternatively, you can also start the app from Apps Manager. This is convenient, since you can then tail and monitor
the application log file.
=======
Alternatively, you can also start the application from Apps Manager. This is convenient, since you can then tail
and monitor the application log file.
>>>>>>> a4f0984f

image::{images-dir}/pcfdev-appsmanager-org-space-app-logs.png[]

Once the application has started, you can click the https://boot-pcc-demo.dev.cfdev.sh/[VIEW APP] link
in the upper right corner of the `APP` screen.

image::{images-dir}/PCCDemo-app-screenshot.png[]

You can navigate to any of the application Web Service, Controller endpoints.  For example, if you know the ISBN
<<<<<<< HEAD
of a book, you can access it from the Web browser:

image::{images-dir}/PCCDemo-app-book-by-isbn-screenshot.png[]

You can also access the same data from the Gfsh command-line tool. However, the first thing to observe
is that our application informed the cluster that it needed a region called `Books`:
=======
of a book, you can access it from your Web browser:

image::{images-dir}/PCCDemo-app-book-by-isbn-screenshot.png[]

You can also access the same data from the Gfsh command-line tool. However, the first thing to observe is that our
application informed the cluster that it needed a Region called `Books`:
>>>>>>> a4f0984f

.Books Region
====
[source,txt]
----
gfsh>list regions
List of regions
---------------
Books


gfsh>describe region --name=/Books
..........................................................
Name            : Books
Data Policy     : partition
Hosting Members : ServerOne

Non-Default Attributes Shared By Hosting Members

 Type  |    Name     | Value
------ | ----------- | ---------
Region | size        | 1
       | data-policy | PARTITION
----
====

The PCCDemo app creates fake data on startup, which we can query in Gfsh:

.Query Books
====
[source,txt]
----
gfsh>query --query="SELECT book.isbn, book.title FROM /Books book"
Result : true
Limit  : 100
Rows   : 1

    isbn      | title
------------- | ---------------------
1235432BMF342 | The Torment of Others
----
====

[[cloudfoundry-geode-summary]]
=== Summary

<<<<<<< HEAD
The ability to deploy Spring Boot, {geode-name} `ClientCache` applications to {pcf-name} yet connect your app to an
externally managed, standalone {geode-name} cluster is powerful.

Indeed, this is a useful arrangement and stepping stone for many users as they begin their journey towards
Cloud-Native platforms such as {pcf-name} and using services such as {pcc-name}.

Later, when you need to work with real (rather than sample) applications, you can migrate your Spring Boot applications to a fully
managed and production-grade {pcf-name} environment, and SBDG figures out what to do, leaving you to focus entirely
on your application.
=======
The ability to deploy Spring Boot, {geode-name} `ClientCache` applications to {pcf-name} yet connect your application to
an externally managed, standalone {geode-name} cluster is powerful.

Indeed, this is a useful arrangement and stepping stone for many users as they begin their journey towards Cloud-Native
platforms such as {pcf-name} and using services such as {pcc-name}.

Later, when you need to work with real (rather than sample) applications, you can migrate your Spring Boot applications
to a fully managed and production-grade {pcf-name} environment, and SBDG figures out what to do, leaving you to focus
entirely on your application.
>>>>>>> a4f0984f
<|MERGE_RESOLUTION|>--- conflicted
+++ resolved
@@ -5,17 +5,6 @@
 :pcc-name: Pivotal Cloud Cache
 :pcf-name: Pivotal CloudFoundry
 
-<<<<<<< HEAD
-NOTE: As of the VMware, Inc., acquisition of Pivotal Software, Inc., {pcf-name} (PCF) is now known as VMware Tanzu
-Application Service (TAS) for VMs. Also, {pcc-name} (PCC) has been rebranded as VMware Tanzu GemFire for VMS.
-This documentation will eventually be updated to reflect the rebranding.
-
-In most cases, when you deploy (that is, "`push`") your Spring Boot applications to {pcf-name} (PCF), you bind your app
-to one or more instances of the {pcc-name} (PCC) service.
-
-In a nutshell, {pivotal-cloudcache-website}[{pcc-name}] (PCC) is a managed version of
-{pivotal-gemfire-website}[Pivotal GemFire] that runs in {pivotal-cloudfoundry-website}[{pcf-name}] (PCF).
-=======
 NOTE: As of the VMware, Inc. acquisition of Pivotal Software, Inc., {pcf-name} (PCF) is now known as VMware Tanzu
 Application Service (TAS) for VMs. Also, {pcc-name} (PCC) has been rebranded as VMware Tanzu GemFire for VMS.
 This documentation will eventually be updated to reflect the rebranding.
@@ -25,7 +14,6 @@
 
 In a nutshell, {pivotal-cloudcache-website}[{pcc-name}] (PCC) is a managed version of
 {pivotal-gemfire-website}[{pivotal-gemfire-name}] that runs in {pivotal-cloudfoundry-website}[{pcf-name}] (PCF).
->>>>>>> a4f0984f
 When running in or across cloud environments (such as AWS, Azure, GCP, or PWS), PCC with PCF offers several advantages
 over trying to run and manage your own standalone {geode-name} clusters. It handles many of the infrastructure-related,
 operational concerns so that you need not do so.
@@ -33,22 +21,6 @@
 [[cloudfoundry-cloudcache-security-auth-runtime-user-configuration]]
 === Running a Spring Boot application as a specific user
 
-<<<<<<< HEAD
-By default, Spring Boot applications run as a `cluster_operator` role-based user in {pcf-name} when the app is bound
-to a {pcc-name} service instance.
-
-A `cluster_operator` has full system privileges (that is, authorization) to do whatever that user wishes to involving
-the PCC service instance. A `cluster_operator` has read and write access to all the data, can modify the schema
-(for example, create and destroy regions, add and remove indexes, change eviction or expiration policies, and so on), start and stop servers
-in the PCC cluster, or even modify permissions.
-
-.About cluster_operator as the default user
-****
-One of the reasons why Spring Boot apps default to running as a `cluster_operator` is to allow configuration metadata to
-be sent from the client to the server. Enabling configuration metadata to be sent from the client to the server is a
-useful development-time feature and is as simple as annotating your main `@SpringBootApplication` class with
-the `@EnableClusterConfiguration` annotation:
-=======
 By default, Spring Boot applications run as a `cluster_operator` role-based user in {pcf-name} when the application
 is bound to a {pcc-name} service instance.
 
@@ -63,7 +35,6 @@
 metadata to be sent from the client to the server. Enabling configuration metadata to be sent from the client to the
 server is a useful development-time feature and is as simple as annotating your main `@SpringBootApplication` class
 with the `@EnableClusterConfiguration` annotation:
->>>>>>> a4f0984f
 
 .Using `@EnableClusterConfiguration`
 ====
@@ -75,17 +46,6 @@
 ----
 ====
 
-<<<<<<< HEAD
-With `@EnableClusterConfiguration`, region and OQL index configuration, metadata that is defined on the client can be sent to
-servers in the PCC cluster. {geode-name} requires matching regions by name on both the client and the servers in order for
-clients to send and receive data to and from the cluster.
-
-For example, when you declare the region where an application entity is persisted by using the `@Region` mapping
-annotation and declare the `@EnableEntityDefinedRegions` annotation on the main `@SpringBootApplication`
-class in conjunction with the `@EnableClusterConfiguration` annotation, not only does SBDG create the required
-client region, but it also sends the configuration metadata for this region to the servers in the cluster to create
-the matching, required server region, where the data for your application entity is managed.
-=======
 With `@EnableClusterConfiguration`, Region and OQL Index configuration metadata that is defined on the client can be
 sent to servers in the PCC cluster. {geode-name} requires matching Regions by name on both the client and the servers
 in order for clients to send and receive data to and from the cluster.
@@ -95,22 +55,12 @@
 in conjunction with the `@EnableClusterConfiguration` annotation, not only does SBDG create the required client Region,
 but it also sends the configuration metadata for this Region to the servers in the cluster to create the matching,
 required server Region, where the data for your application entity is managed.
->>>>>>> a4f0984f
 ****
 
 However...
 
 > With great power comes great responsibility. - Uncle Ben
 
-<<<<<<< HEAD
-Not all Spring Boot applications that PCC need to change the schema or even modify data. Rather, certain apps
-may need only read access. Therefore, it is ideal to be able to configure your Spring Boot applications to run with
-a different user at runtime other than the auto-configured `cluster_operator`, by default.
-
-A prerequisite for running a Spring Boot application by using PCC with a specific user is to create a user with restricted
-permissions by using {pcf-name} AppsManager while provisioning the PCC service instance to which the Spring Boot app
-is bound.
-=======
 Not all Spring Boot applications using PCC need to change the schema or even modify data. Rather, certain applications
 may need only read access. Therefore, it is ideal to be able to configure your Spring Boot applications to run with
 a different user at runtime other than the auto-configured `cluster_operator`, by default.
@@ -118,7 +68,6 @@
 A prerequisite for running a Spring Boot application in PCC with a specific user is to create a user with restricted
 permissions by using {pcf-name} AppsManager while provisioning the PCC service instance to which the Spring Boot
 application is bound.
->>>>>>> a4f0984f
 
 Configuration metadata for the PCC service instance might appear as follows:
 
@@ -165,19 +114,11 @@
 ----
 ====
 
-<<<<<<< HEAD
-In the PCC service instance configuration metadata shown in the preceding example, we see a `guest` user with the `read-only-user` role.
-If the `read-only-user` role is properly configured with read-only permissions as the name implies, we could
-configure our Spring Boot application to run as `guest` with read-only access:
-
-.Configuring a Spring Boot app to run as a specific user
-=======
 In the PCC service instance configuration metadata shown in the preceding example, we see a `guest` user with
 the `read-only-user` role. If the `read-only-user` role is properly configured with read-only permissions as the name
 implies, we could configure our Spring Boot application to run as `guest` with read-only access:
 
 .Configuring a Spring Boot application to run as a specific user
->>>>>>> a4f0984f
 ====
 [source,properties]
 ----
@@ -188,17 +129,6 @@
 ====
 
 TIP: The `spring.data.gemfire.security.username` property corresponds directly to the SDG `@EnableSecurity` annotation's
-<<<<<<< HEAD
-`securityUsername` attribute.
-See the {spring-data-geode-javadoc}/org/springframework/data/gemfire/config/annotation/EnableSecurity.html#securityUsername--[Javadoc]
-for more details.
-
-The `spring.data.gemfire.security.username` property is the same property used by Spring Data for {geode-name} (SDG) to
-configure the runtime user of your Spring Data application when you connect to an externally managed {geode-name} cluster.
-
-In this case, SBDG uses the configured username to look up the authentication credentials of the user to set
-the username and password used by the Spring Boot `ClientCache` app when connecting to PCC while running in PCF.
-=======
 `securityUsername` attribute. See the
 {spring-data-geode-javadoc}/org/springframework/data/gemfire/config/annotation/EnableSecurity.html#securityUsername--[Javadoc]
 for more details.
@@ -209,32 +139,21 @@
 
 In this case, SBDG uses the configured username to look up the authentication credentials of the user to set
 the username and password used by the Spring Boot `ClientCache` application when connecting to PCC while running in PCF.
->>>>>>> a4f0984f
 
 If the username is not valid, an `IllegalStateException` is thrown.
 
 By using {spring-boot-docs-html}/#boot-features-profiles[Spring profiles], it would be a simple matter to configure
 the Spring Boot application to run with a different user depending on environment.
 
-<<<<<<< HEAD
-See the {pcc-name} documentation on {pivotal-cloudcache-docs}/security.html[Security] for configuring users with
-=======
 See the {pcc-name} documentation on {pivotal-cloudcache-docs}/security.html[security] for configuring users with
->>>>>>> a4f0984f
 assigned roles and permissions.
 
 [[cloudfoundry-cloudcache-security-auth-autoconfiguration-override]]
 ==== Overriding Authentication Auto-configuration
 
-<<<<<<< HEAD
-It should be generally understood that auto-configuration for client authentication is available only for managed
-environments, such as {pcf-name}. When running in externally managed environments, you must explicitly set a username
-and password to authenticate, as described in <<geode-security-auth-clients-non-managed>>.
-=======
 It should be understood that auto-configuration for client authentication is available only for managed environments,
 such as {pcf-name}. When running in externally managed environments, you must explicitly set a username and password
 to authenticate, as described in <<geode-security-auth-clients-non-managed>>.
->>>>>>> a4f0984f
 
 To completely override the auto-configuration of client authentication, you can set both a username and a password:
 
@@ -249,13 +168,8 @@
 ----
 ====
 
-<<<<<<< HEAD
-In this case, SBDG's auto-configuration for authentication is effectively disabled and security credentials
-are not extracted from the environment.
-=======
 In this case, SBDG's auto-configuration for authentication is effectively disabled and security credentials are not
 extracted from the environment.
->>>>>>> a4f0984f
 
 [[cloudfoundry-cloudcache-serviceinstance-targeting]]
 === Targeting Specific {pcc-name} Service Instances
@@ -264,19 +178,11 @@
 bind multiple PCC service instances to your Spring Boot application.
 
 However, Spring Boot for {geode-name} (SBDG) only auto-configures one PCC service instance for your Spring Boot
-<<<<<<< HEAD
-application. This does not mean that it is not possible to use multiple PCC service instances with your Spring Boot app,
-just that SBDG only auto-configures one service instance for you.
-
-You must select which PCC service instance your Spring Boot app automatically auto-configures for you when you have
-multiple instances and want to target a specific PCC service instance to use.
-=======
 application. This does not mean that it is not possible to use multiple PCC service instances with your Spring Boot
 application, just that SBDG only auto-configures one service instance for you.
 
 You must select which PCC service instance your Spring Boot application automatically auto-configures for you when
 you have multiple instances and want to target a specific PCC service instance to use.
->>>>>>> a4f0984f
 
 To do so, declare the following SBDG property in Spring Boot `application.properties`:
 
@@ -293,17 +199,10 @@
 The `spring.boot.data.gemfire.cloud.cloudfoundry.service.cloudcache.name` property tells SBDG which PCC service instance
 to auto-configure.
 
-<<<<<<< HEAD
-If the PCC service instance identified by the property does not exist, SBDG throws
-an `IllegalStateException` stating the PCC service instance by name could not be found.
-
-If you did not set the property and your Spring Boot app is bound to multiple PCC service instances,
-=======
 If the PCC service instance identified by the property does not exist, SBDG throws an `IllegalStateException`
 stating the PCC service instance by name could not be found.
 
 If you did not set the property and your Spring Boot application is bound to multiple PCC service instances,
->>>>>>> a4f0984f
 SBDG auto-configures the first PCC service instance it finds by name, alphabetically.
 
 If you did not set the property and no PCC service instance is found, SBDG logs a warning.
@@ -311,13 +210,8 @@
 [[cloudfoundry-cloudcache-multiinstance-using]]
 === Using Multiple {pcc-name} Service Instances
 
-<<<<<<< HEAD
-If you want to use multiple PCC service instances with your Spring Boot application, you need to configure
-multiple connection `Pools` connected to each PCC service instance used by your Spring Boot application.
-=======
 If you want to use multiple PCC service instances with your Spring Boot application, you need to configure multiple
 connection `Pools` connected to each PCC service instance used by your Spring Boot application.
->>>>>>> a4f0984f
 
 The configuration would be similar to the following:
 
@@ -341,11 +235,7 @@
 You would then externalize the configuration for the individually declared `Pools` in Spring Boot
 `application.properties`:
 
-<<<<<<< HEAD
-.Configuring Pool Locator connection endpoints
-=======
 .Configuring Locator-based Pool connections
->>>>>>> a4f0984f
 ====
 [source,properties]
 ----
@@ -361,15 +251,6 @@
 by setting the `spring.data.gemfire.pool.<named-pool>.severs` property.
 
 TIP: Keep in mind that properties in Spring Boot `application.properties` can refer to other properties:
-<<<<<<< HEAD
-`property=$\{otherProperty}`. This lets you further externalize properties by using Java system properties
-or environment variables.
-
-A client region is then assigned the pool of connections that are used to send data to and from
-the specific PCC service instance (cluster):
-
-.Assigning a pool to a client region
-=======
 `property=$\{otherProperty}`. This lets you further externalize properties by using Java System properties
 or environment variables.
 
@@ -377,7 +258,6 @@
 PCC service instance (cluster):
 
 .Assigning a Pool to a client Region
->>>>>>> a4f0984f
 ====
 [source,java]
 ----
@@ -400,13 +280,8 @@
 ----
 ====
 
-<<<<<<< HEAD
-You can configure as many pools and client regions as  your application needs. Again, the `Pool` determines
-the {pcc-name} service instance and cluster in which the data for the client region resides.
-=======
 You can configure as many Pools and client Regions as your application needs. Again, the `Pool` determines
 the {pcc-name} service instance and cluster in which the data for the client Region resides.
->>>>>>> a4f0984f
 
 NOTE: By default, SBDG configures all `Pools` declared in a Spring Boot `ClientCache` application to connect to
 and use a single PCC service instance. This may be a targeted PCC service instance when you use the
@@ -416,19 +291,11 @@
 [[cloudfoundry-geode]]
 === Hybrid {pcf-name} and {geode-name} Spring Boot Applications
 
-<<<<<<< HEAD
-Sometimes, it is desirable to deploy (that is, "`push`") and run your Spring Boot applications in {pcf-name} but still
-connect your Spring Boot applications to an externally managed, standalone {geode-name} cluster.
-
-Spring Boot for {geode-name} (SBDG) makes this a non-event and honors its "`little to no code or configuration changes
-necessary`" goal. Regardless of your runtime choice, it should "`just work!`"
-=======
 Sometimes, it is desirable to deploy (that is, `cf push`) and run your Spring Boot applications in {pcf-name}
 but still connect your Spring Boot applications to an externally managed, standalone {geode-name} cluster.
 
 Spring Boot for {geode-name} (SBDG) makes this a non-event and honors its "_little to no code or configuration changes
 necessary_" goal. Regardless of your runtime choice, it should just work!
->>>>>>> a4f0984f
 
 To help guide you through this process, we cover the following topics:
 
@@ -441,41 +308,24 @@
 [[cloudfoundry-geode-pcfdev]]
 ==== Running PCFDev
 
-<<<<<<< HEAD
-For this exercise, we use https://pivotal.io/pcf-dev[PCF Dev].
-=======
 For this exercise, we use https://docs.pivotal.io/pcf-dev/install-osx.html[PCF Dev].
->>>>>>> a4f0984f
 
 PCF Dev, much like PCF, is an elastic application runtime for deploying, running, and managing your Spring Boot
 applications. However, it does so in the confines of your local development environment -- that is, your workstation.
 
-<<<<<<< HEAD
-Additionally, PCF Dev provides several services, such as MySQL, Redis, and RabbitMQ.
-You Spring Boot application can bind and use these services to accomplish its tasks.
-
-However, PCF Dev lacks the {pcc-name} service that is available in PCF. This is actually ideal for this exercise,
-since we are trying to build and run Spring Boot applications in a PCF environment but connect to an externally managed,
-=======
 Additionally, PCF Dev provides several services, such as MySQL, Redis, and RabbitMQ. You Spring Boot application
 can bind to and use these services to accomplish its tasks.
 
 However, PCF Dev lacks the {pcc-name} service that is available in PCF. This is actually ideal for this exercise since
 we are trying to build and run Spring Boot applications in a PCF environment but connect to an externally managed,
->>>>>>> a4f0984f
 standalone {geode-name} cluster.
 
 As a prerequisite, you need to follow the steps outlined in the
 https://pivotal.io/platform/pcf-tutorials/getting-started-with-pivotal-cloud-foundry-dev/introduction[tutorial]
 to get PCF Dev set up and running on your workstation.
 
-<<<<<<< HEAD
-To run PCF Dev, execute the following `cf` CLI command, replacing the path to the TGZ file
-with the file you acquired from the https://network.pivotal.io/products/pcfdev[download]:
-=======
 To run PCF Dev, execute the following `cf` CLI command, replacing the path to the TGZ file with the file you acquired
 from the https://network.pivotal.io/products/pcfdev[download]:
->>>>>>> a4f0984f
 
 .Start PCF Dev
 ====
@@ -545,29 +395,17 @@
 
 https://apps.dev.cfdev.sh/
 
-<<<<<<< HEAD
-Apps Manager provides a nice UI to manage your org, space, services, and apps. It lets you push and update apps,
-=======
 Apps Manager provides a nice UI to manage your org, space, services and apps. It lets you push and update apps,
->>>>>>> a4f0984f
 create services, bind apps to the services, and start and stop your deployed applications, among many other things.
 
 [[cloudfoundry-geode-cluster]]
 ==== Running an {geode-name} Cluster
 
-<<<<<<< HEAD
-Now that PCF Dev is set up and running, you need to start an external, standalone {geode-name} cluster to which our Spring Boot
-application connects and use it to manage its data.
-
-You need to install a {apache-geode-website}/releases/[distribution] of {geode-name} on your workstation.
-Then you must set the `$GEODE` environment variable. It is also convenient to add `$GEODE/bin` to your system `$PATH`.
-=======
 Now that PCF Dev is set up and running, you need to start an external, standalone {geode-name} cluster to which our
 Spring Boot application connects and uses to manage its data.
 
 You need to install a {apache-geode-website}/releases/[distribution] of {geode-name} on your computer. Then you must
 set the `$GEODE` environment variable. It is also convenient to add `$GEODE/bin` to your system `$PATH`.
->>>>>>> a4f0984f
 
 Afterward, you can launch the Geode Shell (_Gfsh_) tool:
 
@@ -600,19 +438,6 @@
 ----
 ====
 
-<<<<<<< HEAD
-The `start-cluster.gfsh` shell script starts one Geode locator and one Geode server.
-
-A locator is used by clients to discover and connect to servers in the cluster to manage its data. A locator
-is also used by new servers that join a cluster as peer members, which lets the cluster be elastically scaled out
-(or scaled down, as needed). A Geode server stores the data for the application.
-
-You can start as many locators or servers as necessary to meet the availability and load demands of your application.
-The more locators and servers your cluster has, the more resilient it is to failure. However, you should
-size your cluster accordingly, based on your application's needs, since there is overhead relative to the cluster size.
-
-You see output similar to the following when starting the locator and server:
-=======
 The `start-cluster.gfsh` shell script starts one Geode Locator and one Geode server.
 
 A Locator is used by clients to discover and connect to servers in a cluster to manage its data. A Locator is also used
@@ -624,7 +449,6 @@
 cluster accordingly, based on your application's needs, since there is overhead relative to the cluster size.
 
 You see output similar to the following when starting the Locator and server:
->>>>>>> a4f0984f
 
 .Starting the {geode-name} cluster
 ====
@@ -692,13 +516,8 @@
 ----
 ====
 
-<<<<<<< HEAD
-This is deliberate, since we are going to let the application drive its schema structure, both on the client (app)
-as well as on the server side (cluster). We cover this in more detail later in this chapter.
-=======
 This is deliberate, since we are going to let the application drive its schema structure, both on the client
 (application) as well as on the server-side (cluster). We cover this in more detail later in this chapter.
->>>>>>> a4f0984f
 
 [[cloudfoundry-geode-cups]]
 ==== Creating a User-Provided Service
@@ -706,15 +525,9 @@
 Now that we have PCF Dev and a small {geode-name} cluster up and running, it is time to create a user-provided service
 to the external, standalone {geode-name} cluster that we started in <<cloudfoundry-geode-cluster,step 2>>.
 
-<<<<<<< HEAD
-As mentioned, PCF Dev offers the MySQL, Redis and RabbitMQ services (among others). However, to use {geode-name} in
-the same capacity as you would {pcc-name} when running in a production-grade PCF environment, you need to create a
-user-provided service for the standalone {geode-name} cluster.
-=======
 As mentioned, PCF Dev offers MySQL, Redis and RabbitMQ services (among others). However, to use {geode-name} in the same
 capacity as you would {pcc-name} when running in a production-grade PCF environment, you need to create a user-provided
 service for the standalone {geode-name} cluster.
->>>>>>> a4f0984f
 
 To do so, run the following `cf` CLI command:
 
@@ -729,13 +542,8 @@
 NOTE: It is important that you specify the tags (`gemfire`, `cloudcache`, `database`, `pivotal`) exactly as shown
 in the preceding `cf` CLI command.
 
-<<<<<<< HEAD
-The argument passed to the `-p` command-line option is a JSON document (object) containing the credentials
-for our user-provided service.
-=======
 The argument passed to the `-p` command-line option is a JSON document (object) containing the credentials for our
 user-provided service.
->>>>>>> a4f0984f
 
 The JSON object is as follows:
 
@@ -762,13 +570,8 @@
 ----
 ====
 
-<<<<<<< HEAD
-We replaced the `<hostname>` placeholder tag with the IP address of our external {geode-name} locator. You can find the IP address
-in the _Gfsh_ `start locator` output shown in the preceding example.
-=======
 We replaced the `<hostname>` placeholder with the IP address of our standalone {geode-name} Locator. You can find
 the IP address in the Gfsh `start locator` command output shown in the preceding example.
->>>>>>> a4f0984f
 
 Additionally, the `<port>` placeholder has been replaced with the default Locator port, `10334`,
 
@@ -778,10 +581,7 @@
 
 Once the service has been created, you can query the details of the service from the `cf` CLI:
 
-<<<<<<< HEAD
-=======
 .Query the CF Dev Services
->>>>>>> a4f0984f
 ====
 [source,txt]
 ----
@@ -809,19 +609,6 @@
 
 image::{images-dir}/pcfdev-appsmanager-org-space-services.png[]
 
-<<<<<<< HEAD
-By clicking on the "apacheGeodeService" service entry in the table, you can get all the service details,
-such as the bound apps:
-
-image::{images-dir}/pcfdev-appsmanager-org-space-service-boundapps.png[]
-
-You can also view and set the onfiguration:
-
-image::{images-dir}/pcfdev-appsmanager-org-space-service-configuration.png[]
-
-This brief section did not cover all the capabilities of the Apps Manager.
-We suggest you explore its UI to see all that is possible.
-=======
 By clicking on the "apacheGeodeService" service entry in the table, you can get all the service details, such as
 the bound apps:
 
@@ -833,7 +620,6 @@
 
 This brief section did not cover all the capabilities of the Apps Manager. We suggest you explore its UI to see all
 that is possible.
->>>>>>> a4f0984f
 
 TIP: You can learn more about CUPS in the
 {pivotal-cloudfoundry-docs}/devguide/services/user-provided.html[PCF documentation].
@@ -841,25 +627,14 @@
 [[cloudfoundry-geode-app]]
 ==== Push and Bind a Spring Boot application
 
-<<<<<<< HEAD
-Now it is time to push a Spring Boot application to PCF Dev and bind the app to the `apacheGeodeService`.
-
-Any Spring Boot `ClientCache` application that uses SBDG works for this purpose. For this example, we use
-the https://github.com/jxblum/PCCDemo/tree/sbdg-doc-ref[PCCDemo] application, which is available in GitHub.
-=======
 Now it is time to push a Spring Boot application to PCF Dev and bind the application to the `apacheGeodeService`.
 
 Any Spring Boot `ClientCache` application that uses SBDG works for this purpose. For this example, we use the
 https://github.com/jxblum/PCCDemo/tree/sbdg-doc-ref[PCCDemo] application, which is available in GitHub.
->>>>>>> a4f0984f
 
 After cloning the project to your computer, you must run a build to produce the artifact to push to PCF Dev:
 
-<<<<<<< HEAD
-.Build the PCCDemo app
-=======
 .Build the PCCDemo application
->>>>>>> a4f0984f
 ====
 [source,txt]
 ----
@@ -867,15 +642,9 @@
 ----
 ====
 
-<<<<<<< HEAD
-Then you can push the app to PCF Dev with the following `cf` CLI command:
-
-.Push app to PCF Dev
-=======
 Then you can push the application to PCF Dev with the following `cf` CLI command:
 
 .Push the application to PCF Dev
->>>>>>> a4f0984f
 ====
 [source,txt]
 ----
@@ -885,11 +654,7 @@
 
 Once the application has been successfully deployed to PCF Dev, you can get the application details:
 
-<<<<<<< HEAD
-.Details for deployed app
-=======
 .Get details for the deployed application
->>>>>>> a4f0984f
 ====
 [source,txt]
 ----
@@ -925,15 +690,9 @@
 ----
 ====
 
-<<<<<<< HEAD
-You can bind the PPCDemo app to the `apacheGeodeService` using the `cf` CLI command:
-
-.Bind app to apacheGeodeService using CLI
-=======
 You can bind the PPCDemo application to the `apacheGeodeService` using the `cf` CLI command:
 
 .Bind application to `apacheGeodeService` using CLI
->>>>>>> a4f0984f
 ====
 [source,txt]
 ----
@@ -941,17 +700,10 @@
 ----
 ====
 
-<<<<<<< HEAD
-Alternatively, you can create a YAML file (`manifest.yml` in `src/main/resources`) that contains the
-deployment descriptor:
-
-.Example YAML deployment descriptor file
-=======
 Alternatively, you can create a YAML file (`manifest.yml` in `src/main/resources`) that contains
 the deployment descriptor:
 
 .Example YAML deployment descriptor
->>>>>>> a4f0984f
 ====
 [source,yml]
 ----
@@ -968,13 +720,8 @@
 ----
 ====
 
-<<<<<<< HEAD
-You can also use Apps Manager to view app details and bind and unbind additional services. Start by navigating to
-the `App` tab under your org and space:
-=======
 You can also use Apps Manager to view application details and bind and unbind additional services.
 Start by navigating to the `App` tab under your org and space:
->>>>>>> a4f0984f
 
 image::{images-dir}/pcfdev-appsmanager-org-space-apps.png[]
 
@@ -982,26 +729,12 @@
 
 image::{images-dir}/pcfdev-appsmanager-org-space-app-overview.png[]
 
-<<<<<<< HEAD
-You can also review the app `Settings`. Specifically, we are looking at the configuration of the app once it is bound to
-the `apacheGeodeService`, as seen in the `VCAP_SERVICES` environment variable:
-=======
 You can also review the application `Settings`. Specifically, we are looking at the configuration of the applicatinon
 once it is bound to the `apacheGeodeService`, as seen in the `VCAP_SERVICES` environment variable:
->>>>>>> a4f0984f
 
 image::{images-dir}/pcfdev-appsmanager-org-space-app-settings-envvars.png[]
 
 This JSON document structure is not unlike the configuration used to bind your Spring Boot `ClientCache` application
-<<<<<<< HEAD
-to the {pcc-name} service when deploying the same app to {pcf-name}. This is actually key if you want to minimize
-the amount of boilerplate code and configuration changes when you migrate between different CloudFoundry environments,
-even https://www.cloudfoundry.org/[Open Source CloudFoundry].
-
-Again, SBDG's entire goal is to simply the effort for you to build, run, and manage your application,
-in whatever context your application lands, even if it changes later. If you follow the steps in this documentation,
-you can realize that goal.
-=======
 to the {pcc-name} service when deploying the same application to {pcf-name}. This is actually key if you want to
 minimize the amount of boilerplate code and configuration changes when you migrate between different CloudFoundry
 environments, even https://www.cloudfoundry.org/[Open Source CloudFoundry].
@@ -1009,22 +742,15 @@
 Again, SBDG's goal is to simply the effort for you to build, run, and manage your application, in whatever context
 your application lands, even if it changes later. If you follow the steps in this documentation, you can realize
 that goal.
->>>>>>> a4f0984f
 
 [[cloudfoundry-geode-app-run]]
 ==== Running the Spring Boot application
 
 All that is left to do now is run the application.
 
-<<<<<<< HEAD
-You can start the PCCDemo app from the `cf` CLI by using the following command:
-
-.Start the Spring Boot app
-=======
 You can start the PCCDemo application from the `cf` CLI by using the following command:
 
 .Start the Spring Boot application
->>>>>>> a4f0984f
 ====
 [source,txt]
 ----
@@ -1032,13 +758,8 @@
 ----
 ====
 
-<<<<<<< HEAD
-Alternatively, you can also start the app from Apps Manager. This is convenient, since you can then tail and monitor
-the application log file.
-=======
 Alternatively, you can also start the application from Apps Manager. This is convenient, since you can then tail
 and monitor the application log file.
->>>>>>> a4f0984f
 
 image::{images-dir}/pcfdev-appsmanager-org-space-app-logs.png[]
 
@@ -1048,21 +769,12 @@
 image::{images-dir}/PCCDemo-app-screenshot.png[]
 
 You can navigate to any of the application Web Service, Controller endpoints.  For example, if you know the ISBN
-<<<<<<< HEAD
-of a book, you can access it from the Web browser:
-
-image::{images-dir}/PCCDemo-app-book-by-isbn-screenshot.png[]
-
-You can also access the same data from the Gfsh command-line tool. However, the first thing to observe
-is that our application informed the cluster that it needed a region called `Books`:
-=======
 of a book, you can access it from your Web browser:
 
 image::{images-dir}/PCCDemo-app-book-by-isbn-screenshot.png[]
 
 You can also access the same data from the Gfsh command-line tool. However, the first thing to observe is that our
 application informed the cluster that it needed a Region called `Books`:
->>>>>>> a4f0984f
 
 .Books Region
 ====
@@ -1109,17 +821,6 @@
 [[cloudfoundry-geode-summary]]
 === Summary
 
-<<<<<<< HEAD
-The ability to deploy Spring Boot, {geode-name} `ClientCache` applications to {pcf-name} yet connect your app to an
-externally managed, standalone {geode-name} cluster is powerful.
-
-Indeed, this is a useful arrangement and stepping stone for many users as they begin their journey towards
-Cloud-Native platforms such as {pcf-name} and using services such as {pcc-name}.
-
-Later, when you need to work with real (rather than sample) applications, you can migrate your Spring Boot applications to a fully
-managed and production-grade {pcf-name} environment, and SBDG figures out what to do, leaving you to focus entirely
-on your application.
-=======
 The ability to deploy Spring Boot, {geode-name} `ClientCache` applications to {pcf-name} yet connect your application to
 an externally managed, standalone {geode-name} cluster is powerful.
 
@@ -1128,5 +829,4 @@
 
 Later, when you need to work with real (rather than sample) applications, you can migrate your Spring Boot applications
 to a fully managed and production-grade {pcf-name} environment, and SBDG figures out what to do, leaving you to focus
-entirely on your application.
->>>>>>> a4f0984f
+entirely on your application.