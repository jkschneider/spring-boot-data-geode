[[geode-session]]
== Spring Session
:geode-name: {apache-geode-name}
:pcc-name: {pivotal-cloudcache-name}
:vmw-tas-name: {pivotal-cloudfoundry-name}


<<<<<<< HEAD
This chapter covers auto-configuration of Spring Session with {geode-name} to manage (HTTP) session state in a reliable
(consistent), highly available (replicated), and clustered manner.

{spring-session-website}[Spring Session] provides an API and several implementations for managing a user's session
information. It has the ability to replace the `javax.servlet.http.HttpSession` in an application container-neutral
way and provide session IDs in HTTP headers to work with RESTful APIs.
=======
This chapter covers auto-configuration of Spring Session for {geode-name} to manage (HTTP) session state in a reliable
(consistent), highly available (replicated), and clustered manner.

{spring-session-website}[Spring Session] provides an API and several implementations for managing a user's session
information. It has the ability to replace the `javax.servlet.http.HttpSession` in an application container-neutral way
and provide session IDs in HTTP headers to work with RESTful APIs.
>>>>>>> a4f0984f

Furthermore, Spring Session provides the ability to keep the `HttpSession` alive even when working with `WebSockets`
and reactive Spring WebFlux `WebSessions`.

<<<<<<< HEAD
A full discussion of Spring Session is beyond the scope of this document. You can learn more
by reading the {spring-session-docs}[docs] and reviewing the {spring-session-docs}/#samples[samples].

Spring Boot for {geode-name} provides auto-configuration support to configure {geode-name}
as the user's session information management provider and store when {spring-session-data-gemfire-website}[Spring Session for {geode-name}]
is on your Spring Boot application's classpath.

TIP: You can learn more about Spring Session for {geode-name} in the {spring-session-data-gemfire-docs}[docs].

TIP: See the corresponding sample link:guides/caching-http-session.html.html[guide] and {github-samples-url}/caching/http-session[code]
to see Spring Session for {geode-name} in action.
=======
A complete discussion of Spring Session is beyond the scope of this document. You can learn more by reading
the {spring-session-docs}[docs] and reviewing the {spring-session-docs}/#samples[samples].

Spring Boot for {geode-name} provides auto-configuration support to configure {geode-name} as the session management
provider and store when {spring-session-data-gemfire-website}[Spring Session for {geode-name}] is on your Spring Boot
application's classpath.

TIP: You can learn more about Spring Session for {geode-name} in the {spring-session-data-gemfire-docs}[docs].

TIP: See the corresponding sample link:guides/caching-http-session.html.html[guide]
and {github-samples-url}/caching/http-session[code] to see Spring Session for {geode-name} in action.
>>>>>>> a4f0984f

[[geode-session-configuration]]
=== Configuration

<<<<<<< HEAD
You need do nothing special to use {geode-name} as a Spring Session provider,
managing the (HTTP) session state of your Spring Boot application.
=======
You need do nothing special to use {geode-name} as a Spring Session provider implementation, managing the (HTTP) session
state of your Spring Boot application.
>>>>>>> a4f0984f

To do so, include the appropriate Spring Session dependency on your Spring Boot application's classpath:

.Maven dependency declaration
====
[source,xml]
[subs="verbatim,attributes"]
----
  <dependency>
    <groupId>org.springframework.session</groupId>
    <artifactId>spring-session-data-geode</artifactId>
    <version>{spring-session-data-gemfire-version}</version>
  </dependency>
----
====

Alternatively, you may declare the provided `spring-geode-starter-session` dependency in your Spring Boot application
Maven POM (shown here) or Gradle build file:

.Maven dependency declaration
====
[source,xml]
[subs="verbatim,attributes"]
----
  <dependency>
    <groupId>org.springframework.geode</groupId>
    <artifactId>spring-geode-starter-session</artifactId>
    <version>{version}</version>
  </dependency>
----
====

After declaring the required Spring Session dependency, you can begin your Spring Boot application as you normally would:

.Spring Boot Application
====
[source,java]
----
@SpringBootApplication
public class MySpringBootApplication {

  public static void main(String[] args) {
    SpringApplication.run(MySpringBootApplication.class, args);
  }

  // ...
}
----
====

<<<<<<< HEAD
You can then create application-specific Spring Web MVC `Controllers` to interact with the `HttpSession`
as needed by your application:

.Application Controller using HttpSession
=======
You can then create application-specific Spring Web MVC `Controllers` to interact with the `HttpSession` as needed
by your application:

.Spring Boot Application `Controller` using `HttpSession`
>>>>>>> a4f0984f
====
[source,java]
----
@Controller
class MyApplicationController {

  @GetRequest("...")
  public String processGet(HttpSession session) {
    // interact with HttpSession
  }
}
----
====

The `HttpSession` is replaced by a Spring managed `Session` that is stored in {geode-name}.

[[geode-session-configuration-custom]]
=== Custom Configuration

By default, Spring Boot for {geode-name} (SBDG) applies reasonable and sensible defaults when configuring {geode-name}
as the provider in Spring Session.

For instance, by default, SBDG sets the session expiration timeout to 30 minutes. It also uses a
<<<<<<< HEAD
`ClientRegionShortcut.PROXY` as the client Region data management policy for the {geode-name}
region that manages the (HTTP) Session state when the Spring Boot application is using a `ClientCache`, which it does
=======
`ClientRegionShortcut.PROXY` as the data management policy for the {geode-name} client Region that managing the (HTTP)
session state when the Spring Boot application is using a `ClientCache`, which it does
>>>>>>> a4f0984f
by <<geode-clientcache-applications,default>>.

However, what if the defaults are not sufficient for your application requirements? In that case, see the next section.

In that case, see the next section.

[[geode-session-configuration-custom-properties]]
==== Custom Configuration using Properties

Spring Session for {geode-name} publishes
{spring-session-data-gemfire-docs}/#httpsession-gemfire-configuration-properties[well-known configuration properties]
for each of the various Spring Session configuration options when you use {geode-name} as the (HTTP) session state
management provider.

<<<<<<< HEAD
You can specify any of these properties in a Spring Boot `application.properties` file to adjust Spring Session's
configuration when using {geode-name}.

In addition to the properties provided in and by Spring Session for {geode-name}, Spring Boot for {geode-name}
also recognizes and respects the `spring.session.timeout` property and the `server.servlet.session.timeout`
property, as discussed {spring-boot-docs-html}/boot-features-session.html[the Spring Boot documentation].

TIP: `spring.session.data.gemfire.session.expiration.max-inactive-interval-seconds` takes precedence over
`spring.session.timeout`, which takes precedence over `server.servlet.session.timeout` when any combination
of these properties have been simultaneously configured in the Spring `Environment` of your application.
=======
You can specify any of these properties in Spring Boot `application.properties` to adjust Spring Session's configuration
when using {geode-name}.

In addition to the properties provided in and by Spring Session for {geode-name}, Spring Boot for {geode-name} also
recognizes and respects the `spring.session.timeout` property and the `server.servlet.session.timeout` property, as
discussed {spring-boot-docs-html}/boot-features-session.html[the Spring Boot documentation].

TIP: `spring.session.data.gemfire.session.expiration.max-inactive-interval-seconds` takes precedence over
`spring.session.timeout`, which takes precedence over `server.servlet.session.timeout` when any combination of
these properties have been simultaneously configured in the Spring `Environment` of your application.
>>>>>>> a4f0984f

[[geode-session-configuration-custom-configurer]]
==== Custom Configuration using a Configurer

Spring Session for {geode-name} also provides the
{spring-session-data-gemfire-javadoc}/org/springframework/session/data/gemfire/config/annotation/web/http/support/SpringSessionGemFireConfigurer.html[`SpringSessionGemFireConfigurer`]
callback interface, which you can declare in your Spring `ApplicationContext` to programmatically control
the configuration of Spring Session when you use {geode-name}.

<<<<<<< HEAD
The `SpringSessionGemFireConfigurer`, when declared in the Spring `ApplicationContext`, takes precedence over any of the
Spring Session (for {geode-name}) configuration properties and effectively overrides them when both
are present.
=======
The `SpringSessionGemFireConfigurer`, when declared in the Spring `ApplicationContext`, takes precedence over any of
the Spring Session (for {geode-name}) configuration properties and effectively overrides them when both are present.
>>>>>>> a4f0984f

More information on using the `SpringSessionGemFireConfigurer` can be found in the
{spring-session-data-gemfire-docs}/#httpsession-gemfire-configuration-configurer[docs].

[[geode-session-disable]]
=== Disabling Session State Caching

<<<<<<< HEAD
There may be cases where you do not want your Spring Boot application to manage (HTTP) Session state by using {geode-name}.
In certain cases, you may be using another Spring Session provider, such as Redis, to cache and manage your Spring Boot
application's (HTTP) Session state. In other cases, you do not want to use Spring Session to manage your
(HTTP) Session state at all. Rather, you prefer to use your Web Server's (such as Tomcat's) `HttpSession` state management.

Either way, you can specifically call out your Spring Session provider by using the `spring.session.store-type` property
in `application.properties`:

.Use Redis as the Spring Session Provider
=======
There may be cases where you do not want your Spring Boot application to manage (HTTP) session state by using
{geode-name}.

In certain cases, you may be using another Spring Session provider implementation, such as Redis, to cache and manage
your Spring Boot application's (HTTP) session state. In other cases, you do not want to use Spring Session to manage
your (HTTP) session state at all. Rather, you prefer to use your Web Server's (such as Tomcat's) built-in `HttpSession`
state management capabilities.

Either way, you can specifically call out your Spring Session provider implementation by using
the `spring.session.store-type` property in Spring Boot `application.properties`:

.Use Redis as the Spring Session Provider Implementation
>>>>>>> a4f0984f
====
[source,txt]
----
#application.properties

spring.session.store-type=redis
...
----
====

<<<<<<< HEAD
If you prefer not to use Spring Session to manage your Spring Boot application's (HTTP) Session state at all, you can
do the following:
=======
If you prefer not to use Spring Session to manage your Spring Boot application's (HTTP) session state at all, you can do
the following:
>>>>>>> a4f0984f

.Use Web Server Session State Management
====
[source,txt]
----
#application.properties

spring.session.store-type=none
...
----
====

<<<<<<< HEAD
Again, see the Spring Boot {spring-boot-docs-html}/boot-features-session.html[documetation] for more detail.

TIP: You can include multiple providers on the classpath of your Spring Boot application. For instance,
you might use Redis to cache your application's (HTTP) Session state while using {geode-name} as your
application's persistent store (system of record).
=======
Again, see the Spring Boot {spring-boot-docs-html}/boot-features-session.html[documentation] for more detail.

TIP: You can include multiple provider implementations on the classpath of your Spring Boot application. For instance,
you might use Redis to cache your application's (HTTP) session state while using {geode-name} as your application's
transactional persistent store (System of Record).
>>>>>>> a4f0984f

NOTE: Spring Boot does not properly recognize `spring.session.store-type=[gemfire|geode]` even though
Spring Boot for {geode-name} is set up to handle either of these property values
(that is, either `gemfire` or `geode`).

[[geode-session-pcc]]
=== Using Spring Session with {pcc-name} (PCC)

<<<<<<< HEAD
Whether you use Spring Session in a Spring Boot `ClientCache` application to connect to an externally managed
cluster of {geode-name} servers or to connect to a cluster of servers in a {pcc-name} service instance managed by
a {vmw-tas-name} (TAS) environment, the setup is the same.

Spring Session for {geode-name} expects there to be a cache region in the cluster that can store and manage (HTTP)
Session state when your Spring Boot application is a `ClientCache` application in a client/server topology.

By default, the cache region used to store and manage (HTTP) Session state is called `ClusteredSpringSessions`.

We recommend that you configure the cache region name by using the well-known and documented property
=======
Whether you use Spring Session in a Spring Boot, {geode-name} `ClientCache` application to connect to an standalone,
externally managed cluster of {geode-name} servers or to connect to a cluster of servers in a {pcc-name} service
instance managed by a {vmw-tas-name} environment, the setup is the same.

Spring Session for {geode-name} expects there to be a cache Region in the cluster that can store and manage (HTTP)
session state when your Spring Boot application is a `ClientCache` application in the client/server topology.

By default, the cache Region used to store and manage (HTTP) session state is called `ClusteredSpringSessions`.

We recommend that you configure the cache Region name by using the well-known and documented property
>>>>>>> a4f0984f
in Spring Boot `application.properties`:

.Using properties
====
[source,properties]
----
spring.session.data.gemfire.session.region.name=MySessions
----
====

<<<<<<< HEAD
Alternatively, you can set the name of the cache region used to store and manage (HTTP) Session state by explicitly declaring
the `@EnableGemFireHttpSession` annotation on your main `@SpringBootApplication` class:
=======
Alternatively, you can set the name of the cache Region used to store and manage (HTTP) session state by explicitly
declaring the `@EnableGemFireHttpSession` annotation on your main `@SpringBootApplication` class:
>>>>>>> a4f0984f

.Using `@EnableGemfireHttpSession
====
[source,java]
----
@SpringBootApplication
@EnableGemFireHttpSession(regionName = "MySessions")
class MySpringBootSpringSessionApplication {
	// ...
}
----
====

<<<<<<< HEAD
Once you decide on the cache region name used to store and manage (HTTP) Sessions, you must create the region in the
cluster somehow.

On the client, doing so is simple, since SBDG's auto-configuration automatically creates the client `PROXY` region
that is used to send and receive (HTTP) session state between the client and server for you when either Spring Session is on
the application classpath (for example, `spring-geode-starter-session`) or you explicitly declare
=======
Once you decide on the cache Region name used to store and manage (HTTP) sessions, you must create the cache Region
in the cluster somehow.

On the client, doing so is simple, since SBDG's auto-configuration automatically creates the client `PROXY` Region
that is used to send and receive (HTTP) session state between the client and server for you when either Spring Session
is on the application classpath (for example, `spring-geode-starter-session`) or you explicitly declare
>>>>>>> a4f0984f
the `@EnableGemFireHttpSession` annotation on your main `@SpringBootApplication` class.

However, on the server side, you currently have a couple of options.

<<<<<<< HEAD
First, you can manually create the cache region by using Gfsh:
=======
First, you can manually create the cache Region by using Gfsh:
>>>>>>> a4f0984f

.Create the Sessions Region using Gfsh
====
[source,txt]
----
gfsh> create region --name=MySessions --type=PARTITION --entry-idle-time-expiration=1800
        --entry-idle-time-expiration-action=INVALIDATE
----
====

You must create the cache region with the appropriate name and an expiration policy.

<<<<<<< HEAD
In this case, we created an idle expiration policy with a timeout of `1800` seconds (30 minutes), after which
the entry (session object) `invalidated`.

NOTE: Session expiration is managed by the Expiration Policy set on the cache region that is used to store session state.
The servlet container's (HTTP) session expiration configuration is not used, since Spring Session replaces
the servlet container's session management capabilities with its own, and Spring Session delegates this behavior
to the individual providers, such as {geode-name}.
=======
In this case, we created an idle expiration policy with a timeout of `1800` seconds (30 minutes), after which the entry
(session object) is `invalidated`.

NOTE: Session expiration is managed by the Expiration Policy set on the cache Region that is used to store session state.
The Servlet container's (HTTP) session expiration configuration is not used, since Spring Session replaces the Servlet
container's session management capabilities with its own, and Spring Session delegates this behavior to the individual
providers, such as {geode-name}.
>>>>>>> a4f0984f

Alternatively, you could send the definition for the cache Region from your Spring Boot `ClientCache` application
to the cluster by using the SBDG {spring-boot-data-geode-javadoc}/org/springframework/geode/config/annotation/EnableClusterAware.html[`@EnableClusterAware`] annotation,
which is meta-annotated with SDG's `@EnableClusterConfiguration` annotation:

.Using `@EnableClusterAware`
====
[source,java]
----
@SpringBootApplication
@EnableClusterAware
class MySpringBootSpringSessionApacheGeodeApplication {
	// ...
}
----
====

TIP: See the {spring-data-geode-javadoc}/org/springframework/data/gemfire/config/annotation/EnableClusterConfiguration.html[Javadoc]
on the `@EnableClusterConfiguration` annotation and the {spring-data-geode-docs-html}/#bootstrap-annotation-config-cluster[documentation]
for more detail.

<<<<<<< HEAD
However, you cannot currently send expiration policy configuration metadata to the cluster. Therefore,
you must manually alter the cache region to set the expiration policy:
=======
However, you cannot currently send expiration policy configuration metadata to the cluster. Therefore, you must manually
alter the cache Region to set the expiration policy:
>>>>>>> a4f0984f

.Using Gfsh to Alter Region
====
[source,txt]
----
gfsh> alter region --name=MySessions --entry-idle-time-expiration=1800
        --entry-idle-time-expiration-action=INVALIDATE
----
====

<<<<<<< HEAD
Now your Spring Boot `ClientCache` application that uses Spring Session in a client/server topology is configured to store
and manage user (HTTP) session state in the cluster. This works for either standalone, externally managed {geode-name}
clusters or when you use PCC running in a {vmw-tas-name} environment.
=======
Now your Spring Boot `ClientCache` application that uses Spring Session in a client/server topology is configured to
store and manage user (HTTP) session state in the cluster. This works for either standalone, externally managed
{geode-name} clusters or when you use PCC running in a {vmw-tas-name} environment.
>>>>>>> a4f0984f
<|MERGE_RESOLUTION|>--- conflicted
+++ resolved
@@ -5,38 +5,16 @@
 :vmw-tas-name: {pivotal-cloudfoundry-name}
 
 
-<<<<<<< HEAD
-This chapter covers auto-configuration of Spring Session with {geode-name} to manage (HTTP) session state in a reliable
-(consistent), highly available (replicated), and clustered manner.
-
-{spring-session-website}[Spring Session] provides an API and several implementations for managing a user's session
-information. It has the ability to replace the `javax.servlet.http.HttpSession` in an application container-neutral
-way and provide session IDs in HTTP headers to work with RESTful APIs.
-=======
 This chapter covers auto-configuration of Spring Session for {geode-name} to manage (HTTP) session state in a reliable
 (consistent), highly available (replicated), and clustered manner.
 
 {spring-session-website}[Spring Session] provides an API and several implementations for managing a user's session
 information. It has the ability to replace the `javax.servlet.http.HttpSession` in an application container-neutral way
 and provide session IDs in HTTP headers to work with RESTful APIs.
->>>>>>> a4f0984f
 
 Furthermore, Spring Session provides the ability to keep the `HttpSession` alive even when working with `WebSockets`
 and reactive Spring WebFlux `WebSessions`.
 
-<<<<<<< HEAD
-A full discussion of Spring Session is beyond the scope of this document. You can learn more
-by reading the {spring-session-docs}[docs] and reviewing the {spring-session-docs}/#samples[samples].
-
-Spring Boot for {geode-name} provides auto-configuration support to configure {geode-name}
-as the user's session information management provider and store when {spring-session-data-gemfire-website}[Spring Session for {geode-name}]
-is on your Spring Boot application's classpath.
-
-TIP: You can learn more about Spring Session for {geode-name} in the {spring-session-data-gemfire-docs}[docs].
-
-TIP: See the corresponding sample link:guides/caching-http-session.html.html[guide] and {github-samples-url}/caching/http-session[code]
-to see Spring Session for {geode-name} in action.
-=======
 A complete discussion of Spring Session is beyond the scope of this document. You can learn more by reading
 the {spring-session-docs}[docs] and reviewing the {spring-session-docs}/#samples[samples].
 
@@ -48,18 +26,12 @@
 
 TIP: See the corresponding sample link:guides/caching-http-session.html.html[guide]
 and {github-samples-url}/caching/http-session[code] to see Spring Session for {geode-name} in action.
->>>>>>> a4f0984f
 
 [[geode-session-configuration]]
 === Configuration
 
-<<<<<<< HEAD
-You need do nothing special to use {geode-name} as a Spring Session provider,
-managing the (HTTP) session state of your Spring Boot application.
-=======
 You need do nothing special to use {geode-name} as a Spring Session provider implementation, managing the (HTTP) session
 state of your Spring Boot application.
->>>>>>> a4f0984f
 
 To do so, include the appropriate Spring Session dependency on your Spring Boot application's classpath:
 
@@ -110,17 +82,10 @@
 ----
 ====
 
-<<<<<<< HEAD
-You can then create application-specific Spring Web MVC `Controllers` to interact with the `HttpSession`
-as needed by your application:
-
-.Application Controller using HttpSession
-=======
 You can then create application-specific Spring Web MVC `Controllers` to interact with the `HttpSession` as needed
 by your application:
 
 .Spring Boot Application `Controller` using `HttpSession`
->>>>>>> a4f0984f
 ====
 [source,java]
 ----
@@ -144,13 +109,8 @@
 as the provider in Spring Session.
 
 For instance, by default, SBDG sets the session expiration timeout to 30 minutes. It also uses a
-<<<<<<< HEAD
-`ClientRegionShortcut.PROXY` as the client Region data management policy for the {geode-name}
-region that manages the (HTTP) Session state when the Spring Boot application is using a `ClientCache`, which it does
-=======
 `ClientRegionShortcut.PROXY` as the data management policy for the {geode-name} client Region that managing the (HTTP)
 session state when the Spring Boot application is using a `ClientCache`, which it does
->>>>>>> a4f0984f
 by <<geode-clientcache-applications,default>>.
 
 However, what if the defaults are not sufficient for your application requirements? In that case, see the next section.
@@ -165,18 +125,6 @@
 for each of the various Spring Session configuration options when you use {geode-name} as the (HTTP) session state
 management provider.
 
-<<<<<<< HEAD
-You can specify any of these properties in a Spring Boot `application.properties` file to adjust Spring Session's
-configuration when using {geode-name}.
-
-In addition to the properties provided in and by Spring Session for {geode-name}, Spring Boot for {geode-name}
-also recognizes and respects the `spring.session.timeout` property and the `server.servlet.session.timeout`
-property, as discussed {spring-boot-docs-html}/boot-features-session.html[the Spring Boot documentation].
-
-TIP: `spring.session.data.gemfire.session.expiration.max-inactive-interval-seconds` takes precedence over
-`spring.session.timeout`, which takes precedence over `server.servlet.session.timeout` when any combination
-of these properties have been simultaneously configured in the Spring `Environment` of your application.
-=======
 You can specify any of these properties in Spring Boot `application.properties` to adjust Spring Session's configuration
 when using {geode-name}.
 
@@ -187,7 +135,6 @@
 TIP: `spring.session.data.gemfire.session.expiration.max-inactive-interval-seconds` takes precedence over
 `spring.session.timeout`, which takes precedence over `server.servlet.session.timeout` when any combination of
 these properties have been simultaneously configured in the Spring `Environment` of your application.
->>>>>>> a4f0984f
 
 [[geode-session-configuration-custom-configurer]]
 ==== Custom Configuration using a Configurer
@@ -197,14 +144,8 @@
 callback interface, which you can declare in your Spring `ApplicationContext` to programmatically control
 the configuration of Spring Session when you use {geode-name}.
 
-<<<<<<< HEAD
-The `SpringSessionGemFireConfigurer`, when declared in the Spring `ApplicationContext`, takes precedence over any of the
-Spring Session (for {geode-name}) configuration properties and effectively overrides them when both
-are present.
-=======
 The `SpringSessionGemFireConfigurer`, when declared in the Spring `ApplicationContext`, takes precedence over any of
 the Spring Session (for {geode-name}) configuration properties and effectively overrides them when both are present.
->>>>>>> a4f0984f
 
 More information on using the `SpringSessionGemFireConfigurer` can be found in the
 {spring-session-data-gemfire-docs}/#httpsession-gemfire-configuration-configurer[docs].
@@ -212,17 +153,6 @@
 [[geode-session-disable]]
 === Disabling Session State Caching
 
-<<<<<<< HEAD
-There may be cases where you do not want your Spring Boot application to manage (HTTP) Session state by using {geode-name}.
-In certain cases, you may be using another Spring Session provider, such as Redis, to cache and manage your Spring Boot
-application's (HTTP) Session state. In other cases, you do not want to use Spring Session to manage your
-(HTTP) Session state at all. Rather, you prefer to use your Web Server's (such as Tomcat's) `HttpSession` state management.
-
-Either way, you can specifically call out your Spring Session provider by using the `spring.session.store-type` property
-in `application.properties`:
-
-.Use Redis as the Spring Session Provider
-=======
 There may be cases where you do not want your Spring Boot application to manage (HTTP) session state by using
 {geode-name}.
 
@@ -235,7 +165,6 @@
 the `spring.session.store-type` property in Spring Boot `application.properties`:
 
 .Use Redis as the Spring Session Provider Implementation
->>>>>>> a4f0984f
 ====
 [source,txt]
 ----
@@ -246,13 +175,8 @@
 ----
 ====
 
-<<<<<<< HEAD
-If you prefer not to use Spring Session to manage your Spring Boot application's (HTTP) Session state at all, you can
-do the following:
-=======
 If you prefer not to use Spring Session to manage your Spring Boot application's (HTTP) session state at all, you can do
 the following:
->>>>>>> a4f0984f
 
 .Use Web Server Session State Management
 ====
@@ -265,19 +189,11 @@
 ----
 ====
 
-<<<<<<< HEAD
-Again, see the Spring Boot {spring-boot-docs-html}/boot-features-session.html[documetation] for more detail.
-
-TIP: You can include multiple providers on the classpath of your Spring Boot application. For instance,
-you might use Redis to cache your application's (HTTP) Session state while using {geode-name} as your
-application's persistent store (system of record).
-=======
 Again, see the Spring Boot {spring-boot-docs-html}/boot-features-session.html[documentation] for more detail.
 
 TIP: You can include multiple provider implementations on the classpath of your Spring Boot application. For instance,
 you might use Redis to cache your application's (HTTP) session state while using {geode-name} as your application's
 transactional persistent store (System of Record).
->>>>>>> a4f0984f
 
 NOTE: Spring Boot does not properly recognize `spring.session.store-type=[gemfire|geode]` even though
 Spring Boot for {geode-name} is set up to handle either of these property values
@@ -286,18 +202,6 @@
 [[geode-session-pcc]]
 === Using Spring Session with {pcc-name} (PCC)
 
-<<<<<<< HEAD
-Whether you use Spring Session in a Spring Boot `ClientCache` application to connect to an externally managed
-cluster of {geode-name} servers or to connect to a cluster of servers in a {pcc-name} service instance managed by
-a {vmw-tas-name} (TAS) environment, the setup is the same.
-
-Spring Session for {geode-name} expects there to be a cache region in the cluster that can store and manage (HTTP)
-Session state when your Spring Boot application is a `ClientCache` application in a client/server topology.
-
-By default, the cache region used to store and manage (HTTP) Session state is called `ClusteredSpringSessions`.
-
-We recommend that you configure the cache region name by using the well-known and documented property
-=======
 Whether you use Spring Session in a Spring Boot, {geode-name} `ClientCache` application to connect to an standalone,
 externally managed cluster of {geode-name} servers or to connect to a cluster of servers in a {pcc-name} service
 instance managed by a {vmw-tas-name} environment, the setup is the same.
@@ -308,7 +212,6 @@
 By default, the cache Region used to store and manage (HTTP) session state is called `ClusteredSpringSessions`.
 
 We recommend that you configure the cache Region name by using the well-known and documented property
->>>>>>> a4f0984f
 in Spring Boot `application.properties`:
 
 .Using properties
@@ -319,13 +222,8 @@
 ----
 ====
 
-<<<<<<< HEAD
-Alternatively, you can set the name of the cache region used to store and manage (HTTP) Session state by explicitly declaring
-the `@EnableGemFireHttpSession` annotation on your main `@SpringBootApplication` class:
-=======
 Alternatively, you can set the name of the cache Region used to store and manage (HTTP) session state by explicitly
 declaring the `@EnableGemFireHttpSession` annotation on your main `@SpringBootApplication` class:
->>>>>>> a4f0984f
 
 .Using `@EnableGemfireHttpSession
 ====
@@ -339,30 +237,17 @@
 ----
 ====
 
-<<<<<<< HEAD
-Once you decide on the cache region name used to store and manage (HTTP) Sessions, you must create the region in the
-cluster somehow.
-
-On the client, doing so is simple, since SBDG's auto-configuration automatically creates the client `PROXY` region
-that is used to send and receive (HTTP) session state between the client and server for you when either Spring Session is on
-the application classpath (for example, `spring-geode-starter-session`) or you explicitly declare
-=======
 Once you decide on the cache Region name used to store and manage (HTTP) sessions, you must create the cache Region
 in the cluster somehow.
 
 On the client, doing so is simple, since SBDG's auto-configuration automatically creates the client `PROXY` Region
 that is used to send and receive (HTTP) session state between the client and server for you when either Spring Session
 is on the application classpath (for example, `spring-geode-starter-session`) or you explicitly declare
->>>>>>> a4f0984f
 the `@EnableGemFireHttpSession` annotation on your main `@SpringBootApplication` class.
 
 However, on the server side, you currently have a couple of options.
 
-<<<<<<< HEAD
-First, you can manually create the cache region by using Gfsh:
-=======
 First, you can manually create the cache Region by using Gfsh:
->>>>>>> a4f0984f
 
 .Create the Sessions Region using Gfsh
 ====
@@ -375,15 +260,6 @@
 
 You must create the cache region with the appropriate name and an expiration policy.
 
-<<<<<<< HEAD
-In this case, we created an idle expiration policy with a timeout of `1800` seconds (30 minutes), after which
-the entry (session object) `invalidated`.
-
-NOTE: Session expiration is managed by the Expiration Policy set on the cache region that is used to store session state.
-The servlet container's (HTTP) session expiration configuration is not used, since Spring Session replaces
-the servlet container's session management capabilities with its own, and Spring Session delegates this behavior
-to the individual providers, such as {geode-name}.
-=======
 In this case, we created an idle expiration policy with a timeout of `1800` seconds (30 minutes), after which the entry
 (session object) is `invalidated`.
 
@@ -391,7 +267,6 @@
 The Servlet container's (HTTP) session expiration configuration is not used, since Spring Session replaces the Servlet
 container's session management capabilities with its own, and Spring Session delegates this behavior to the individual
 providers, such as {geode-name}.
->>>>>>> a4f0984f
 
 Alternatively, you could send the definition for the cache Region from your Spring Boot `ClientCache` application
 to the cluster by using the SBDG {spring-boot-data-geode-javadoc}/org/springframework/geode/config/annotation/EnableClusterAware.html[`@EnableClusterAware`] annotation,
@@ -413,13 +288,8 @@
 on the `@EnableClusterConfiguration` annotation and the {spring-data-geode-docs-html}/#bootstrap-annotation-config-cluster[documentation]
 for more detail.
 
-<<<<<<< HEAD
-However, you cannot currently send expiration policy configuration metadata to the cluster. Therefore,
-you must manually alter the cache region to set the expiration policy:
-=======
 However, you cannot currently send expiration policy configuration metadata to the cluster. Therefore, you must manually
 alter the cache Region to set the expiration policy:
->>>>>>> a4f0984f
 
 .Using Gfsh to Alter Region
 ====
@@ -430,12 +300,6 @@
 ----
 ====
 
-<<<<<<< HEAD
-Now your Spring Boot `ClientCache` application that uses Spring Session in a client/server topology is configured to store
-and manage user (HTTP) session state in the cluster. This works for either standalone, externally managed {geode-name}
-clusters or when you use PCC running in a {vmw-tas-name} environment.
-=======
 Now your Spring Boot `ClientCache` application that uses Spring Session in a client/server topology is configured to
 store and manage user (HTTP) session state in the cluster. This works for either standalone, externally managed
-{geode-name} clusters or when you use PCC running in a {vmw-tas-name} environment.
->>>>>>> a4f0984f
+{geode-name} clusters or when you use PCC running in a {vmw-tas-name} environment.