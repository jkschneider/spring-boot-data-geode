--- conflicted
+++ resolved
@@ -3,15 +3,6 @@
 :geode-name: {apache-geode-name}
 
 
-<<<<<<< HEAD
-Like Spring Boot itself (see {spring-boot-docs-html}/boot-features-external-config.html[Spring Boot's documentation]), Spring Boot
-for {geode-name} (SBDG) supports externalized configuration.
-
-By externalized configuration, we mean configuration metadata stored in a Spring Boot
-{spring-boot-docs-html}/boot-features-external-config.html#boot-features-external-config-application-property-files[`application.properties` file],
-for instance. You can even separate concerns by addressing each concern in an individual properties file. Optionally, you could also
-enable any given property file for only a specific {spring-boot-docs-html}/boot-features-external-config.html#boot-features-external-config-profile-specific-properties[Profile].
-=======
 Like Spring Boot itself (see {spring-boot-docs-html}/boot-features-external-config.html[Spring Boot's documentation]),
 Spring Boot for {geode-name} (SBDG) supports externalized configuration.
 
@@ -19,7 +10,6 @@
 {spring-boot-docs-html}/boot-features-external-config.html#boot-features-external-config-application-property-files[`application.properties`].
 You can even separate concerns by addressing each concern in an individual properties file. Optionally, you could also
 enable any given property file for only a specific {spring-boot-docs-html}/boot-features-external-config.html#boot-features-external-config-profile-specific-properties[profile].
->>>>>>> a4f0984f
 
 You can do many other powerful things, such as (but not limited to) using
 {spring-boot-docs-html}/boot-features-external-config.html#boot-features-external-config-placeholders-in-properties[placeholders]
@@ -31,11 +21,7 @@
 {geode-name} features in an associated `@ConfigurationProperties` annotated class. Again, the configuration metadata is
 specified as well-known, documented properties in one or more Spring Boot `application.properties` files.
 
-<<<<<<< HEAD
-For instance, a Spring Boot, `ClientCache` application might be configured as follows:
-=======
 For instance, a Spring Boot, {geode-name} `ClientCache` application might be configured as follows:
->>>>>>> a4f0984f
 
 .Spring Boot `application.properties` containing Spring Data properties for {geode-name}
 ====
@@ -61,16 +47,6 @@
 ----
 ====
 
-<<<<<<< HEAD
-You can use many other properties to externalize the configuration of your Spring Boot,
-{geode-name} applications. See the
-{spring-data-geode-javadoc}/org/springframework/data/gemfire/config/annotation/package-frame.html[Javadoc]
-for specific configuration properties. Specifically, review the `enabling` annotation attributes.
-
-You may sometimes require access to the configuration metadata (specified in properties)
-in your Spring Boot applications themselves, perhaps to further inspect or act on a particular configuration setting.
-You can access any property by using Spring's {spring-framework-javadoc}/org/springframework/core/env/Environment.html[`Environment`] abstraction:
-=======
 You can use many other properties to externalize the configuration of your Spring Boot, {geode-name} applications.
 See the {spring-data-geode-javadoc}/org/springframework/data/gemfire/config/annotation/package-frame.html[Javadoc]
 for specific configuration properties. Specifically, review the `enabling` annotation attributes.
@@ -79,7 +55,6 @@
 applications themselves, perhaps to further inspect or act on a particular configuration setting. You can access any
 property by using Spring's {spring-framework-javadoc}/org/springframework/core/env/Environment.html[`Environment`]
 abstraction:
->>>>>>> a4f0984f
 
 .Using the Spring `Environment`
 ====
@@ -97,13 +72,8 @@
 ====
 
 While using `Environment` is a nice approach, you might need access to additional properties or want to access
-<<<<<<< HEAD
-the property values in a type-safe manner. Therefore, you can now, thanks to SBDG's auto-configured
-configuration processor, access the configuration metadata by using `@ConfigurationProperties` classes.
-=======
 the property values in a type-safe manner. Therefore, you can now, thanks to SBDG's auto-configured configuration
 processor, access the configuration metadata by using `@ConfigurationProperties` classes.
->>>>>>> a4f0984f
 
 To add to the preceding example, you can now do the following:
 
@@ -128,29 +98,17 @@
 ====
 
 Given a handle to {spring-boot-data-geode-javadoc}/org/springframework/geode/boot/autoconfigure/configuration/GemFireProperties.html[`GemFireProperties`],
-<<<<<<< HEAD
-you can access any of the configuration properties that are used to configure {geode-name} in a Spring context. You need only
-autowire an instance of `GemFireProperties` into your application component.
-
-See the complete reference for the {spring-boot-data-geode-javadoc}/org/springframework/geode/boot/autoconfigure/configuration/package-frame.html[SBDG `@ConfigurationProperties` classes and supporting classes].
-=======
 you can access any of the configuration properties that are used to configure {geode-name} in a Spring context. You need
 only autowire an instance of `GemFireProperties` into your application component.
 
 See the complete reference for the
 {spring-boot-data-geode-javadoc}/org/springframework/geode/boot/autoconfigure/configuration/package-frame.html[SBDG `@ConfigurationProperties` classes and supporting classes].
->>>>>>> a4f0984f
 
 [[geode-configuration-externalized-session]]
 === Externalized Configuration of Spring Session
 
-<<<<<<< HEAD
-You can access the externalized configuration of Spring Session when you use {geode-name} as
-your (HTTP) Session state caching provider.
-=======
 You can access the externalized configuration of Spring Session when you use {geode-name} as your (HTTP) session state
 caching provider.
->>>>>>> a4f0984f
 
 In this case, you need only acquire a reference to an instance of the
 {spring-boot-data-geode-javadoc}/org/springframework/geode/boot/autoconfigure/configuration/SpringSessionProperties.html[`SpringSessionProperties`]
@@ -158,11 +116,7 @@
 
 As shown earlier in this chapter, you can specify Spring Session for {geode-name} (SSDG) properties as follows:
 
-<<<<<<< HEAD
-.Spring Boot `application.properties` for Spring Session using {geode-name} as the (HTTP) Session state caching provider
-=======
 .Spring Boot `application.properties` for Spring Session using {geode-name} as the (HTTP) session state caching provider
->>>>>>> a4f0984f
 ====
 [source,properties]
 ----
